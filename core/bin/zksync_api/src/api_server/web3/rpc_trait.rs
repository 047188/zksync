--- conflicted
+++ resolved
@@ -38,13 +38,8 @@
     #[rpc(name = "eth_gasPrice", returns = "U256")]
     fn gas_price(&self) -> Result<U256>;
 
-<<<<<<< HEAD
     #[rpc(name = "eth_accounts", returns = "Vec<H160>")]
-    fn accounts(&self) -> Result<Vec<H160>, Error>;
-=======
-    #[rpc(name = "eth_accounts", returns = "Vec<Address>")]
-    fn accounts(&self) -> Result<Vec<Address>>;
->>>>>>> f68a00b4
+    fn accounts(&self) -> Result<Vec<H160>>;
 
     #[rpc(name = "eth_getUncleCountByBlockHash", returns = "U256")]
     fn get_uncle_count_by_block_hash(&self, block_hash: H256) -> Result<U256>;
@@ -56,15 +51,7 @@
     fn block_number(&self) -> BoxFutureResult<U64>;
 
     #[rpc(name = "eth_getBalance", returns = "U256")]
-<<<<<<< HEAD
-    fn get_balance(&self, address: H160, block: Option<BlockNumber>) -> FutureResp<U256>;
-=======
-    fn get_balance(
-        &self,
-        address: zksync_types::Address,
-        block: Option<BlockNumber>,
-    ) -> BoxFutureResult<U256>;
->>>>>>> f68a00b4
+    fn get_balance(&self, address: H160, block: Option<BlockNumber>) -> BoxFutureResult<U256>;
 
     #[rpc(name = "eth_getBlockTransactionCountByHash", returns = "Option<U256>")]
     fn get_block_transaction_count_by_hash(&self, hash: H256) -> BoxFutureResult<Option<U256>>;
@@ -89,24 +76,20 @@
     ) -> BoxFutureResult<Option<BlockInfo>>;
 
     #[rpc(name = "eth_getBlockByHash", returns = "Option<BlockInfo>")]
-<<<<<<< HEAD
-    fn get_block_by_hash(&self, hash: H256, include_txs: bool) -> FutureResp<Option<BlockInfo>>;
+    fn get_block_by_hash(
+        &self,
+        hash: H256,
+        include_txs: bool,
+    ) -> BoxFutureResult<Option<BlockInfo>>;
 
     #[rpc(
         name = "eth_getTransactionReceipt",
         returns = "Option<TransactionReceipt>"
     )]
-    fn get_transaction_receipt(&self, hash: H256) -> FutureResp<Option<TransactionReceipt>>;
+    fn get_transaction_receipt(&self, hash: H256) -> BoxFutureResult<Option<TransactionReceipt>>;
 
     #[rpc(name = "eth_getLogs", returns = "Vec<Log>")]
-    fn get_logs(&self, filter: Filter) -> FutureResp<Vec<Log>>;
-=======
-    fn get_block_by_hash(
-        &self,
-        hash: H256,
-        include_txs: bool,
-    ) -> BoxFutureResult<Option<BlockInfo>>;
->>>>>>> f68a00b4
+    fn get_logs(&self, filter: Filter) -> BoxFutureResult<Vec<Log>>;
 }
 
 impl Web3Rpc for Web3RpcApp {
@@ -134,11 +117,7 @@
         Ok(U256::zero())
     }
 
-<<<<<<< HEAD
-    fn accounts(&self) -> Result<Vec<H160>, Error> {
-=======
-    fn accounts(&self) -> Result<Vec<Address>> {
->>>>>>> f68a00b4
+    fn accounts(&self) -> Result<Vec<H160>> {
         Ok(Vec::new())
     }
 
@@ -154,17 +133,8 @@
         spawn!(self._impl_block_number())
     }
 
-<<<<<<< HEAD
-    fn get_balance(&self, address: H160, block: Option<BlockNumber>) -> FutureResp<U256> {
-        spawn! { self._impl_get_balance(address, block) }
-=======
-    fn get_balance(
-        &self,
-        address: zksync_types::Address,
-        block: Option<BlockNumber>,
-    ) -> BoxFutureResult<U256> {
+    fn get_balance(&self, address: H160, block: Option<BlockNumber>) -> BoxFutureResult<U256> {
         spawn!(self._impl_get_balance(address, block))
->>>>>>> f68a00b4
     }
 
     fn get_block_transaction_count_by_hash(&self, hash: H256) -> BoxFutureResult<Option<U256>> {
@@ -198,11 +168,11 @@
         spawn!(self._impl_get_block_by_hash(hash, include_txs))
     }
 
-    fn get_transaction_receipt(&self, hash: H256) -> FutureResp<Option<TransactionReceipt>> {
-        spawn! { self._impl_get_transaction_receipt(hash) }
+    fn get_transaction_receipt(&self, hash: H256) -> BoxFutureResult<Option<TransactionReceipt>> {
+        spawn!(self._impl_get_transaction_receipt(hash))
     }
 
-    fn get_logs(&self, filter: Filter) -> FutureResp<Vec<Log>> {
-        spawn! { self._impl_get_logs(filter) }
+    fn get_logs(&self, filter: Filter) -> BoxFutureResult<Vec<Log>> {
+        spawn!(self._impl_get_logs(filter))
     }
 }