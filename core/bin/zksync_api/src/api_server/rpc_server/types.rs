--- conflicted
+++ resolved
@@ -6,19 +6,7 @@
 use serde::{Deserialize, Serialize};
 
 // Workspace uses
-<<<<<<< HEAD
-use zksync_api_types::v02::token::NFT;
 use zksync_crypto::params::{MIN_NFT_TOKEN_ID, NFT_TOKEN_ID_VAL};
-use zksync_storage::StorageProcessor;
-use zksync_types::{
-    Account, AccountId, Address, Nonce, PriorityOp, PubKeyHash, TokenId, ZkSyncPriorityOp,
-};
-use zksync_utils::{BigUintSerdeAsRadix10Str, BigUintSerdeWrapper};
-
-// Local uses
-use crate::utils::token_db_cache::TokenDBCache;
-=======
-use zksync_api_types::v02::account::EthAccountType;
 use zksync_storage::StorageProcessor;
 use zksync_types::{
     tx::TxEthSignatureVariant, Account, AccountId, Address, Nonce, PriorityOp, PubKeyHash, TokenId,
@@ -26,11 +14,9 @@
 };
 use zksync_utils::{BigUintSerdeAsRadix10Str, BigUintSerdeWrapper};
 
-// // This wrong dependency, but the whole data about account info stored in this place
-// use zksync_api_client::rest::v1::accounts::NFT;
-
 // Local uses
 use crate::utils::token_db_cache::TokenDBCache;
+use zksync_api_types::v02::account::EthAccountType;
 
 #[derive(Debug, Clone, Serialize, Deserialize)]
 #[serde(rename_all = "camelCase")]
@@ -39,7 +25,6 @@
     #[serde(default)]
     pub signature: TxEthSignatureVariant,
 }
->>>>>>> 5af42fed
 
 #[derive(Debug, Clone, Serialize, Deserialize, Default)]
 #[serde(rename_all = "camelCase")]
@@ -57,7 +42,6 @@
         tokens: &TokenDBCache,
         account: Account,
     ) -> Result<Self> {
-<<<<<<< HEAD
         let mut balances = HashMap::new();
         let mut nfts = HashMap::new();
         for (token_id, balance) in account.get_nonzero_balances() {
@@ -101,24 +85,6 @@
             nonce: account.nonce,
             pub_key_hash: account.pub_key_hash,
         })
-=======
-        unimplemented!()
-        // let inner = account_state_from_storage(storage, tokens, &account)
-        //     .await
-        //     .map_err(|_| Error::internal_error())?;
-        //
-        // // Old code used `HashMap` as well and didn't rely on the particular order,
-        // // so here we use `HashMap` as well for the consistency.
-        // let balances: HashMap<_, _> = inner.balances.into_iter().collect();
-        //
-        // Ok(Self {
-        //     balances,
-        //     nfts: inner.nfts,
-        //     minted_nfts: inner.minted_nfts,
-        //     nonce: inner.nonce,
-        //     pub_key_hash: inner.pub_key_hash,
-        // })
->>>>>>> 5af42fed
     }
 }
 
