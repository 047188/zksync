--- conflicted
+++ resolved
@@ -4,12 +4,9 @@
 use jsonrpc_core::{Error, Result};
 use num::{BigUint, ToPrimitive};
 use serde::{Deserialize, Serialize};
-<<<<<<< HEAD
-
-=======
+
+// Workspace uses
 use zksync_storage::StorageProcessor;
->>>>>>> bdd5c87b
-// Workspace uses
 use zksync_types::{
     tx::TxEthSignature, Account, AccountId, Address, Nonce, PriorityOp, PubKeyHash,
     ZkSyncPriorityOp, ZkSyncTx,
@@ -37,17 +34,12 @@
 }
 
 impl ResponseAccountState {
-<<<<<<< HEAD
-    pub async fn try_restore(account: Account, tokens: &TokenDBCache) -> Result<Self> {
-        let inner = account_state_from_storage(&account, tokens)
-=======
     pub async fn try_restore(
         storage: &mut StorageProcessor<'_>,
         tokens: &TokenDBCache,
         account: Account,
     ) -> Result<Self> {
-        let inner = AccountState::from_storage(storage, tokens, &account)
->>>>>>> bdd5c87b
+        let inner = account_state_from_storage(storage, tokens, &account)
             .await
             .map_err(|_| Error::internal_error())?;
 
