//! Declaration of the API structure.

use crate::{
    api_server::rest::{
        helpers::*,
        v01::{caches::Caches, network_status::SharedNetworkStatus},
    },
    core_api_client::CoreApiClient,
};
use actix_web::{web, HttpResponse, Result as ActixResult};
use futures::channel::mpsc;
use zksync_api_types::PriorityOpLookupQuery;
use zksync_config::ZkSyncConfig;
use zksync_storage::{
    chain::{
        block::records::StorageBlockDetails,
        operations_ext::records::{PriorityOpReceiptResponse, TxReceiptResponse},
    },
    ConnectionPool, StorageProcessor,
};
use zksync_types::{block::ExecutedOperations, BlockNumber, PriorityOp, H160, H256};

/// `ApiV01` structure contains the implementation of `/api/v0.1` endpoints set.
/// It is considered (somewhat) stable and will be supported for a while.
///
/// Once a new API is designed, it will be created as `ApiV1` structure, so that
/// each API version is encapsulated inside one type.
#[derive(Debug, Clone)]
pub struct ApiV01 {
    pub(crate) caches: Caches,
    pub(crate) connection_pool: ConnectionPool,
    pub(crate) api_client: CoreApiClient,
    pub(crate) network_status: SharedNetworkStatus,
    pub(crate) contract_address: String,
    pub(crate) config: ZkSyncConfig,
}

impl ApiV01 {
    pub fn new(
        connection_pool: ConnectionPool,
        contract_address: H160,
        config: ZkSyncConfig,
    ) -> Self {
        let api_client = CoreApiClient::new(config.api.private.url.clone());
        Self {
            caches: Caches::new(config.api.common.caches_size),
            connection_pool,
            api_client,
            network_status: SharedNetworkStatus::default(),
            contract_address: format!("{:?}", contract_address),
            config,
        }
    }

    /// Creates an actix-web `Scope`, which can be mounted to the Http server.
    pub fn into_scope(self) -> actix_web::Scope {
        web::scope("/api/v0.1")
            .data(self)
            .route("/testnet_config", web::get().to(Self::testnet_config))
            .route("/status", web::get().to(Self::status))
            .route("/tokens", web::get().to(Self::tokens))
            .route(
                "/tokens_acceptable_for_fees",
                web::get().to(Self::tokens_acceptable_for_fees),
            )
            .route(
                "/account/{address}/history/{offset}/{limit}",
                web::get().to(Self::tx_history),
            )
            .route(
                "/account/{address}/history/older_than",
                web::get().to(Self::tx_history_older_than),
            )
            .route(
                "/account/{address}/history/newer_than",
                web::get().to(Self::tx_history_newer_than),
            )
            .route(
                "/transactions/{tx_hash}",
                web::get().to(Self::executed_tx_by_hash),
            )
            .route(
                "/transactions_all/{tx_hash}",
                web::get().to(Self::tx_by_hash),
            )
            .route(
                "/priority_operations/{pq_id}/",
                web::get().to(Self::priority_op),
            )
            .route(
                "/blocks/{block_id}/transactions/{tx_id}",
                web::get().to(Self::block_tx),
            )
            .route(
                "/blocks/{block_id}/transactions",
                web::get().to(Self::block_transactions),
            )
            .route("/blocks/{block_id}", web::get().to(Self::block_by_id))
            .route("/blocks", web::get().to(Self::blocks))
            .route("/search", web::get().to(Self::explorer_search))
            .route(
                "/withdrawal_processing_time",
                web::get().to(Self::withdrawal_processing_time),
            )
    }

    pub(crate) async fn access_storage(&self) -> ActixResult<StorageProcessor<'_>> {
        self.connection_pool.access_storage().await.map_err(|err| {
            vlog::warn!("DB await timeout: '{}';", err);
            HttpResponse::RequestTimeout().finish().into()
        })
    }

    pub(crate) fn db_error(error: anyhow::Error) -> HttpResponse {
        vlog::warn!("DB error: '{}';", error);
        HttpResponse::InternalServerError().finish()
    }

    // Spawns future updating SharedNetworkStatus in the current `actix::System`
    pub fn spawn_network_status_updater(&self, panic_notify: mpsc::Sender<bool>) {
        self.network_status
            .clone()
            .start_updater_detached(panic_notify, self.connection_pool.clone());
    }

    // cache access functions
    pub async fn get_tx_receipt(
        &self,
        transaction_hash: Vec<u8>,
    ) -> Result<Option<TxReceiptResponse>, actix_web::error::Error> {
        if let Some(tx_receipt) = self.caches.transaction_receipts.get(&transaction_hash) {
            return Ok(Some(tx_receipt));
        }

        let mut storage = self.access_storage().await?;
        let tx_receipt = storage
            .chain()
            .operations_ext_schema()
            .tx_receipt(transaction_hash.as_slice())
            .await
            .unwrap_or(None);

        if let Some(tx_receipt) = tx_receipt.clone() {
            // Unverified blocks can still change, so we can't cache them.
            if tx_receipt.verified {
                self.caches
                    .transaction_receipts
                    .insert(transaction_hash, tx_receipt);
            }
        }

        Ok(tx_receipt)
    }

    pub async fn get_priority_op_receipt(
        &self,
        id: u32,
    ) -> Result<PriorityOpReceiptResponse, actix_web::error::Error> {
        if let Some(receipt) = self.caches.priority_op_receipts.get(&id) {
            return Ok(receipt);
        }

        let mut storage = self.access_storage().await?;
        let receipt = storage
            .chain()
            .operations_ext_schema()
            .get_priority_op_receipt(id)
            .await
            .map_err(|err| {
                vlog::warn!("Internal Server Error: '{}'; input: {}", err, id);
                HttpResponse::InternalServerError().finish()
            })?;

        // Unverified blocks can still change, so we can't cache them.
        if receipt.verified {
            self.caches.priority_op_receipts.insert(id, receipt.clone());
        }

        Ok(receipt)
    }

    pub async fn get_block_executed_ops(
        &self,
        block_id: BlockNumber,
    ) -> Result<Vec<ExecutedOperations>, actix_web::error::Error> {
        if let Some(executed_ops) = self.caches.block_executed_ops.get(&block_id) {
            return Ok(executed_ops);
        }

        let mut storage = self.access_storage().await?;
        let mut transaction = storage.start_transaction().await.map_err(Self::db_error)?;
        let executed_ops = transaction
            .chain()
            .block_schema()
            .get_block_executed_ops(block_id)
            .await
            .map_err(|err| {
                vlog::warn!("Internal Server Error: '{}'; input: {}", err, *block_id);
                HttpResponse::InternalServerError().finish()
            })?;

        if let Ok(block_details) = transaction
            .chain()
            .block_schema()
            .load_block_range_desc(block_id, 1)
            .await
        {
            // Unverified blocks can still change, so we can't cache them.
            if !block_details.is_empty() && block_verified(&block_details[0]) {
                self.caches
                    .block_executed_ops
                    .insert(*block_id, executed_ops.clone());
            }
        }
        transaction.commit().await.unwrap_or_default();

        Ok(executed_ops)
    }

    pub async fn get_block_info(
        &self,
        block_id: BlockNumber,
    ) -> Result<Option<StorageBlockDetails>, actix_web::error::Error> {
        if let Some(block) = self.caches.blocks_info.get(&block_id) {
            return Ok(Some(block));
        }

        let mut storage = self.access_storage().await?;
        let mut blocks = storage
            .chain()
            .block_schema()
            .load_block_range_desc(block_id, 1)
            .await
            .map_err(|err| {
                vlog::warn!("Internal Server Error: '{}'; input: {}", err, *block_id);
                HttpResponse::InternalServerError().finish()
            })?;

        if !blocks.is_empty()
            && block_verified(&blocks[0])
            && blocks[0].block_number == *block_id as i64
        {
            self.caches.blocks_info.insert(*block_id, blocks[0].clone());
        }

        Ok(blocks.pop())
    }

    pub async fn get_block_by_height_or_hash(
        &self,
        query: String,
    ) -> Result<Option<StorageBlockDetails>, actix_web::error::Error> {
        if let Some(block) = self.caches.blocks_by_height_or_hash.get(&query) {
            return Ok(Some(block));
        }

        let mut storage = self.access_storage().await?;
        let block = storage
            .chain()
            .block_schema()
            .find_block_by_height_or_hash(query.clone())
            .await;

        if let Some(block) = block.clone() {
            if block_verified(&block) {
                self.caches.blocks_by_height_or_hash.insert(query, block);
            }
        }

        Ok(block)
    }

    /// Sends an EthWatchRequest asking for an unconfirmed priority op
    /// with given hash. If no such priority op exists, returns Ok(None).
    pub(crate) async fn get_unconfirmed_op_by_hash(
        &self,
        eth_tx_hash: H256,
<<<<<<< HEAD
    ) -> Result<Option<(EthBlockId, PriorityOp)>, anyhow::Error> {
        self.api_client
            .get_unconfirmed_op(PriorityOpLookupQuery::ByEthHash(eth_tx_hash))
            .await
=======
    ) -> Result<Option<PriorityOp>, anyhow::Error> {
        self.api_client.get_unconfirmed_op(eth_tx_hash).await
>>>>>>> f3aadb3c
    }
}<|MERGE_RESOLUTION|>--- conflicted
+++ resolved
@@ -275,14 +275,9 @@
     pub(crate) async fn get_unconfirmed_op_by_hash(
         &self,
         eth_tx_hash: H256,
-<<<<<<< HEAD
-    ) -> Result<Option<(EthBlockId, PriorityOp)>, anyhow::Error> {
+    ) -> Result<Option<PriorityOp>, anyhow::Error> {
         self.api_client
             .get_unconfirmed_op(PriorityOpLookupQuery::ByEthHash(eth_tx_hash))
             .await
-=======
-    ) -> Result<Option<PriorityOp>, anyhow::Error> {
-        self.api_client.get_unconfirmed_op(eth_tx_hash).await
->>>>>>> f3aadb3c
     }
 }