--- conflicted
+++ resolved
@@ -15,17 +15,12 @@
 use zksync_storage::ConnectionPool;
 use zksync_test_account::ZkSyncAccount;
 use zksync_types::{
-<<<<<<< HEAD
-    operations::{ChangePubKeyOp, TransferToNewOp},
-    AccountId, Address, BlockNumber, ExecutedOperations, ExecutedTx, ZkSyncOp, ZkSyncTx,
-=======
     ethereum::OperationType,
     helpers::{apply_updates, closest_packable_fee_amount, closest_packable_token_amount},
     operations::{ChangePubKeyOp, TransferToNewOp},
     AccountId, AccountMap, Action, Address, BlockNumber, Deposit, DepositOp, ExecutedOperations,
     ExecutedPriorityOp, ExecutedTx, FullExit, FullExitOp, PriorityOp, Token, Transfer, TransferOp,
     ZkSyncOp, ZkSyncTx, H256,
->>>>>>> 176362de
 };
 
 // Local uses
@@ -227,148 +222,108 @@
     }
 
     pub async fn fill_database(&self) -> anyhow::Result<()> {
-<<<<<<< HEAD
         todo!()
-        // static INITED: Lazy<Mutex<bool>> = Lazy::new(|| Mutex::new(false));
-        //
-        // // Hold this guard until transaction will be committed to avoid double init.
-        // let mut inited_guard = INITED.lock().await;
-        // if *inited_guard {
-        //     return Ok(());
-        // }
-        // *inited_guard = true;
-        //
-        // let mut storage = self.pool.access_storage().await?;
-        //
-        // // Check if database is been already inited.
-        // if storage.chain().block_schema().get_block(1).await?.is_some() {
-        //     return Ok(());
-        // }
-        //
-        // // Make changes atomic.
-        // let mut storage = storage.start_transaction().await?;
-        //
-        // // Below lies the initialization of the data for the test.
-        // let mut rng = XorShiftRng::from_seed([0, 1, 2, 3]);
-        //
-        // // Required since we use `EthereumSchema` in this test.
-        // storage.ethereum_schema().initialize_eth_data().await?;
-        //
-        // // Insert PHNX token
-        // storage
-        //     .tokens_schema()
-        //     .store_token(Token::new(
-        //         1,
-        //         Address::from_str("38A2fDc11f526Ddd5a607C1F251C065f40fBF2f7").unwrap(),
-        //         "PHNX",
-        //         18,
-        //     ))
-        //     .await?;
-        // // Insert Golem token with old symbol (from rinkeby).
-        // storage
-        //     .tokens_schema()
-        //     .store_token(Token::new(
-        //         16,
-        //         Address::from_str("d94e3dc39d4cad1dad634e7eb585a57a19dc7efe").unwrap(),
-        //         "GNT",
-        //         18,
-        //     ))
-        //     .await?;
-        //
-        // let mut accounts = AccountMap::default();
-        //
-        // // Create and apply several blocks to work with.
-        // for block_number in 1..=COMMITTED_BLOCKS_COUNT {
-        //     let updates = (0..3)
-        //         .map(|_| gen_acc_random_updates(&mut rng))
-        //         .flatten()
-        //         .collect::<Vec<_>>();
-        //     apply_updates(&mut accounts, updates.clone());
-        //
-        //     // Add transactions to every odd block.
-        //     let txs = if block_number % 2 == 1 {
-        //         let (&id, account) = accounts.iter().next().unwrap();
-        //
-        //         Self::gen_zk_txs_for_account(id, account.address, 1_000)
-        //             .txs
-        //             .into_iter()
-        //             .map(|(_tx, op)| op)
-        //             .collect()
-        //     } else {
-        //         vec![]
-        //     };
-        //
-        //     // Storage transactions in the block schema.
+        //     static INITED: Lazy<Mutex<bool>> = Lazy::new(|| Mutex::new(false));
+        //
+        //     // Hold this guard until transaction will be committed to avoid double init.
+        //     let mut inited_guard = INITED.lock().await;
+        //     if *inited_guard {
+        //         return Ok(());
+        //     }
+        //     *inited_guard = true;
+        //
+        //     let mut storage = self.pool.access_storage().await?;
+        //
+        //     // Check if database is been already inited.
+        //     if storage.chain().block_schema().get_block(1).await?.is_some() {
+        //         return Ok(());
+        //     }
+        //
+        //     // Make changes atomic.
+        //     let mut storage = storage.start_transaction().await?;
+        //
+        //     // Below lies the initialization of the data for the test.
+        //     let mut rng = XorShiftRng::from_seed([0, 1, 2, 3]);
+        //
+        //     // Required since we use `EthereumSchema` in this test.
+        //     storage.ethereum_schema().initialize_eth_data().await?;
+        //
+        //     // Insert PHNX token
         //     storage
-        //         .chain()
-        //         .block_schema()
-        //         .save_block_transactions(block_number, txs.clone())
-        //         .await?;
-        //
-        //     // Store the commit operation in the block schema.
-        //     let operation = storage
-        //         .chain()
-        //         .block_schema()
-        //         .execute_operation(gen_unique_operation_with_txs(
-        //             block_number,
-        //             Action::Commit,
-        //             BLOCK_SIZE_CHUNKS,
-        //             txs,
+        //         .tokens_schema()
+        //         .store_token(Token::new(
+        //             1,
+        //             Address::from_str("38A2fDc11f526Ddd5a607C1F251C065f40fBF2f7").unwrap(),
+        //             "PHNX",
+        //             18,
         //         ))
         //         .await?;
+        //     // Insert Golem token with old symbol (from rinkeby).
         //     storage
-        //         .chain()
-        //         .state_schema()
-        //         .commit_state_update(block_number, &updates, 0)
+        //         .tokens_schema()
+        //         .store_token(Token::new(
+        //             16,
+        //             Address::from_str("d94e3dc39d4cad1dad634e7eb585a57a19dc7efe").unwrap(),
+        //             "GNT",
+        //             18,
+        //         ))
         //         .await?;
         //
-        //     // Store & confirm the operation in the ethereum schema, as it's used for obtaining
-        //     // commit/verify hashes.
-        //     let ethereum_op_id = operation.id.unwrap() as i64;
-        //     let eth_tx_hash = dummy_ethereum_tx_hash(ethereum_op_id);
-        //     let response = storage
-        //         .ethereum_schema()
-        //         .save_new_eth_tx(
-        //             OperationType::Commit,
-        //             Some(ethereum_op_id),
-        //             100,
-        //             100u32.into(),
-        //             Default::default(),
-        //         )
-        //         .await?;
-        //     storage
-        //         .ethereum_schema()
-        //         .add_hash_entry(response.id, &eth_tx_hash)
-        //         .await?;
-        //     storage
-        //         .ethereum_schema()
-        //         .confirm_eth_tx(&eth_tx_hash)
-        //         .await?;
-        //
-        //     // Add verification for the block if required.
-        //     if block_number <= VERIFIED_BLOCKS_COUNT {
+        //     let mut accounts = AccountMap::default();
+        //
+        //     // Create and apply several blocks to work with.
+        //     for block_number in 1..=COMMITTED_BLOCKS_COUNT {
+        //         let updates = (0..3)
+        //             .map(|_| gen_acc_random_updates(&mut rng))
+        //             .flatten()
+        //             .collect::<Vec<_>>();
+        //         apply_updates(&mut accounts, updates.clone());
+        //
+        //         // Add transactions to every odd block.
+        //         let txs = if block_number % 2 == 1 {
+        //             let (&id, account) = accounts.iter().next().unwrap();
+        //
+        //             Self::gen_zk_txs_for_account(id, account.address, 1_000)
+        //                 .txs
+        //                 .into_iter()
+        //                 .map(|(_tx, op)| op)
+        //                 .collect()
+        //         } else {
+        //             vec![]
+        //         };
+        //
+        //         // Storage transactions in the block schema.
         //         storage
-        //             .prover_schema()
-        //             .store_proof(block_number, &Default::default())
-        //             .await?;
+        //             .chain()
+        //             .block_schema()
+        //             .save_block_transactions(block_number, txs.clone())
+        //             .await?;
+        //
+        //         // Store the commit operation in the block schema.
         //         let operation = storage
         //             .chain()
         //             .block_schema()
-        //             .execute_operation(gen_unique_operation(
+        //             .execute_operation(gen_unique_operation_with_txs(
         //                 block_number,
-        //                 Action::Verify {
-        //                     proof: Default::default(),
-        //                 },
+        //                 Action::Commit,
         //                 BLOCK_SIZE_CHUNKS,
+        //                 txs,
         //             ))
         //             .await?;
-        //
+        //         storage
+        //             .chain()
+        //             .state_schema()
+        //             .commit_state_update(block_number, &updates, 0)
+        //             .await?;
+        //
+        //         // Store & confirm the operation in the ethereum schema, as it's used for obtaining
+        //         // commit/verify hashes.
         //         let ethereum_op_id = operation.id.unwrap() as i64;
         //         let eth_tx_hash = dummy_ethereum_tx_hash(ethereum_op_id);
         //         let response = storage
         //             .ethereum_schema()
         //             .save_new_eth_tx(
-        //                 OperationType::Verify,
+        //                 OperationType::Commit,
         //                 Some(ethereum_op_id),
         //                 100,
         //                 100u32.into(),
@@ -383,294 +338,116 @@
         //             .ethereum_schema()
         //             .confirm_eth_tx(&eth_tx_hash)
         //             .await?;
+        //
+        //         // Add verification for the block if required.
+        //         if block_number <= VERIFIED_BLOCKS_COUNT {
+        //             storage
+        //                 .prover_schema()
+        //                 .store_proof(block_number, &Default::default())
+        //                 .await?;
+        //             let operation = storage
+        //                 .chain()
+        //                 .block_schema()
+        //                 .execute_operation(gen_unique_operation(
+        //                     block_number,
+        //                     Action::Verify {
+        //                         proof: Default::default(),
+        //                     },
+        //                     BLOCK_SIZE_CHUNKS,
+        //                 ))
+        //                 .await?;
+        //
+        //             let ethereum_op_id = operation.id.unwrap() as i64;
+        //             let eth_tx_hash = dummy_ethereum_tx_hash(ethereum_op_id);
+        //             let response = storage
+        //                 .ethereum_schema()
+        //                 .save_new_eth_tx(
+        //                     OperationType::Verify,
+        //                     Some(ethereum_op_id),
+        //                     100,
+        //                     100u32.into(),
+        //                     Default::default(),
+        //                 )
+        //                 .await?;
+        //             storage
+        //                 .ethereum_schema()
+        //                 .add_hash_entry(response.id, &eth_tx_hash)
+        //                 .await?;
+        //             storage
+        //                 .ethereum_schema()
+        //                 .confirm_eth_tx(&eth_tx_hash)
+        //                 .await?;
+        //         }
         //     }
-        // }
-        //
-        // // Store priority operations for some tests.
-        // let ops = vec![
-        //     // Verified priority operation.
-        //     NewExecutedPriorityOperation {
-        //         block_number: 2,
-        //         block_index: 2,
-        //         operation: Default::default(),
-        //         from_account: Default::default(),
-        //         to_account: Default::default(),
-        //         priority_op_serialid: VERIFIED_OP_SERIAL_ID as i64,
-        //         deadline_block: 100,
-        //         eth_hash: H256::default().as_bytes().to_vec(),
-        //         eth_block: 10,
-        //         created_at: chrono::Utc::now(),
-        //     },
-        //     // Committed priority operation.
-        //     NewExecutedPriorityOperation {
-        //         block_number: VERIFIED_BLOCKS_COUNT as i64 + 1,
-        //         block_index: 1,
-        //         operation: Default::default(),
-        //         from_account: Default::default(),
-        //         to_account: Default::default(),
-        //         priority_op_serialid: COMMITTED_OP_SERIAL_ID as i64,
-        //         deadline_block: 200,
-        //         eth_hash: H256::default().as_bytes().to_vec(),
-        //         eth_block: 14,
-        //         created_at: chrono::Utc::now(),
-        //     },
-        // ];
-        //
-        // for op in ops {
-        //     storage
-        //         .chain()
-        //         .operations_schema()
-        //         .store_executed_priority_op(op)
-        //         .await?;
-        // }
-        //
-        // // Get the accounts by their IDs.
-        // for (account_id, _account) in accounts {
-        //     let account_state = storage
-        //         .chain()
-        //         .account_schema()
-        //         .account_state_by_id(account_id)
-        //         .await?;
-        //
-        //     // Check that committed state is available.
-        //     assert!(
-        //         account_state.committed.is_some(),
-        //         "No committed state for account"
-        //     );
-        // }
-        //
-        // storage.commit().await?;
-        // // Storage has been inited, so we can safely drop this guard.
-        // drop(inited_guard);
-        //
-        // Ok(())
-=======
-        static INITED: Lazy<Mutex<bool>> = Lazy::new(|| Mutex::new(false));
-
-        // Hold this guard until transaction will be committed to avoid double init.
-        let mut inited_guard = INITED.lock().await;
-        if *inited_guard {
-            return Ok(());
-        }
-        *inited_guard = true;
-
-        let mut storage = self.pool.access_storage().await?;
-
-        // Check if database is been already inited.
-        if storage.chain().block_schema().get_block(1).await?.is_some() {
-            return Ok(());
-        }
-
-        // Make changes atomic.
-        let mut storage = storage.start_transaction().await?;
-
-        // Below lies the initialization of the data for the test.
-        let mut rng = XorShiftRng::from_seed([0, 1, 2, 3]);
-
-        // Required since we use `EthereumSchema` in this test.
-        storage.ethereum_schema().initialize_eth_data().await?;
-
-        // Insert PHNX token
-        storage
-            .tokens_schema()
-            .store_token(Token::new(
-                1,
-                Address::from_str("38A2fDc11f526Ddd5a607C1F251C065f40fBF2f7").unwrap(),
-                "PHNX",
-                18,
-            ))
-            .await?;
-        // Insert Golem token with old symbol (from rinkeby).
-        storage
-            .tokens_schema()
-            .store_token(Token::new(
-                16,
-                Address::from_str("d94e3dc39d4cad1dad634e7eb585a57a19dc7efe").unwrap(),
-                "GNT",
-                18,
-            ))
-            .await?;
-
-        let mut accounts = AccountMap::default();
-
-        // Create and apply several blocks to work with.
-        for block_number in 1..=COMMITTED_BLOCKS_COUNT {
-            let updates = (0..3)
-                .map(|_| gen_acc_random_updates(&mut rng))
-                .flatten()
-                .collect::<Vec<_>>();
-            apply_updates(&mut accounts, updates.clone());
-
-            // Add transactions to every odd block.
-            let txs = if block_number % 2 == 1 {
-                let (&id, account) = accounts.iter().next().unwrap();
-
-                Self::gen_zk_txs_for_account(id, account.address, 1_000)
-                    .txs
-                    .into_iter()
-                    .map(|(_tx, op)| op)
-                    .collect()
-            } else {
-                vec![]
-            };
-
-            // Storage transactions in the block schema.
-            storage
-                .chain()
-                .block_schema()
-                .save_block_transactions(block_number, txs.clone())
-                .await?;
-
-            // Store the commit operation in the block schema.
-            let operation = storage
-                .chain()
-                .block_schema()
-                .execute_operation(gen_unique_operation_with_txs(
-                    block_number,
-                    Action::Commit,
-                    BLOCK_SIZE_CHUNKS,
-                    txs,
-                ))
-                .await?;
-            storage
-                .chain()
-                .state_schema()
-                .commit_state_update(block_number, &updates, 0)
-                .await?;
-
-            // Store & confirm the operation in the ethereum schema, as it's used for obtaining
-            // commit/verify hashes.
-            let ethereum_op_id = operation.id.unwrap() as i64;
-            let eth_tx_hash = dummy_ethereum_tx_hash(ethereum_op_id);
-            let response = storage
-                .ethereum_schema()
-                .save_new_eth_tx(
-                    OperationType::Commit,
-                    Some(ethereum_op_id),
-                    100,
-                    100u32.into(),
-                    Default::default(),
-                )
-                .await?;
-            storage
-                .ethereum_schema()
-                .add_hash_entry(response.id, &eth_tx_hash)
-                .await?;
-            storage
-                .ethereum_schema()
-                .confirm_eth_tx(&eth_tx_hash)
-                .await?;
-
-            // Add verification for the block if required.
-            if block_number <= VERIFIED_BLOCKS_COUNT {
-                storage
-                    .prover_schema()
-                    .store_proof(block_number, &Default::default())
-                    .await?;
-                let operation = storage
-                    .chain()
-                    .block_schema()
-                    .execute_operation(gen_unique_operation(
-                        block_number,
-                        Action::Verify {
-                            proof: Default::default(),
-                        },
-                        BLOCK_SIZE_CHUNKS,
-                    ))
-                    .await?;
-
-                let ethereum_op_id = operation.id.unwrap() as i64;
-                let eth_tx_hash = dummy_ethereum_tx_hash(ethereum_op_id);
-                let response = storage
-                    .ethereum_schema()
-                    .save_new_eth_tx(
-                        OperationType::Verify,
-                        Some(ethereum_op_id),
-                        100,
-                        100u32.into(),
-                        Default::default(),
-                    )
-                    .await?;
-                storage
-                    .ethereum_schema()
-                    .add_hash_entry(response.id, &eth_tx_hash)
-                    .await?;
-                storage
-                    .ethereum_schema()
-                    .confirm_eth_tx(&eth_tx_hash)
-                    .await?;
-            }
-        }
-
-        // Store priority operations for some tests.
-        let ops = vec![
-            // Verified priority operation.
-            NewExecutedPriorityOperation {
-                block_number: 2,
-                block_index: 2,
-                operation: serde_json::to_value(
-                    dummy_deposit_op(Address::default(), 1, VERIFIED_OP_SERIAL_ID, 2).op,
-                )
-                .unwrap(),
-                from_account: Default::default(),
-                to_account: Default::default(),
-                priority_op_serialid: VERIFIED_OP_SERIAL_ID as i64,
-                deadline_block: 100,
-                eth_hash: dummy_ethereum_tx_hash(VERIFIED_OP_SERIAL_ID as i64)
-                    .as_bytes()
-                    .to_vec(),
-                eth_block: 10,
-                created_at: chrono::Utc::now(),
-            },
-            // Committed priority operation.
-            NewExecutedPriorityOperation {
-                block_number: VERIFIED_BLOCKS_COUNT as i64 + 1,
-                block_index: 1,
-                operation: serde_json::to_value(
-                    dummy_full_exit_op(1, Address::default(), COMMITTED_OP_SERIAL_ID, 3).op,
-                )
-                .unwrap(),
-                from_account: Default::default(),
-                to_account: Default::default(),
-                priority_op_serialid: COMMITTED_OP_SERIAL_ID as i64,
-                deadline_block: 200,
-                eth_hash: dummy_ethereum_tx_hash(COMMITTED_OP_SERIAL_ID as i64)
-                    .as_bytes()
-                    .to_vec(),
-                eth_block: 14,
-                created_at: chrono::Utc::now(),
-            },
-        ];
-
-        for op in ops {
-            storage
-                .chain()
-                .operations_schema()
-                .store_executed_priority_op(op)
-                .await?;
-        }
-
-        // Get the accounts by their IDs.
-        for (account_id, _account) in accounts {
-            let account_state = storage
-                .chain()
-                .account_schema()
-                .account_state_by_id(account_id)
-                .await?;
-
-            // Check that committed state is available.
-            assert!(
-                account_state.committed.is_some(),
-                "No committed state for account"
-            );
-        }
-
-        storage.commit().await?;
-        // Storage has been inited, so we can safely drop this guard.
-        drop(inited_guard);
-
-        Ok(())
->>>>>>> 176362de
+        //
+        //     // Store priority operations for some tests.
+        //     let ops = vec![
+        //         // Verified priority operation.
+        //         NewExecutedPriorityOperation {
+        //             block_number: 2,
+        //             block_index: 2,
+        //             operation: serde_json::to_value(
+        //                 dummy_deposit_op(Address::default(), 1, VERIFIED_OP_SERIAL_ID, 2).op,
+        //             )
+        //             .unwrap(),
+        //             from_account: Default::default(),
+        //             to_account: Default::default(),
+        //             priority_op_serialid: VERIFIED_OP_SERIAL_ID as i64,
+        //             deadline_block: 100,
+        //             eth_hash: dummy_ethereum_tx_hash(VERIFIED_OP_SERIAL_ID as i64)
+        //                 .as_bytes()
+        //                 .to_vec(),
+        //             eth_block: 10,
+        //             created_at: chrono::Utc::now(),
+        //         },
+        //         // Committed priority operation.
+        //         NewExecutedPriorityOperation {
+        //             block_number: VERIFIED_BLOCKS_COUNT as i64 + 1,
+        //             block_index: 1,
+        //             operation: serde_json::to_value(
+        //                 dummy_full_exit_op(1, Address::default(), COMMITTED_OP_SERIAL_ID, 3).op,
+        //             )
+        //             .unwrap(),
+        //             from_account: Default::default(),
+        //             to_account: Default::default(),
+        //             priority_op_serialid: COMMITTED_OP_SERIAL_ID as i64,
+        //             deadline_block: 200,
+        //             eth_hash: dummy_ethereum_tx_hash(COMMITTED_OP_SERIAL_ID as i64)
+        //                 .as_bytes()
+        //                 .to_vec(),
+        //             eth_block: 14,
+        //             created_at: chrono::Utc::now(),
+        //         },
+        //     ];
+        //
+        //     for op in ops {
+        //         storage
+        //             .chain()
+        //             .operations_schema()
+        //             .store_executed_priority_op(op)
+        //             .await?;
+        //     }
+        //
+        //     // Get the accounts by their IDs.
+        //     for (account_id, _account) in accounts {
+        //         let account_state = storage
+        //             .chain()
+        //             .account_schema()
+        //             .account_state_by_id(account_id)
+        //             .await?;
+        //
+        //         // Check that committed state is available.
+        //         assert!(
+        //             account_state.committed.is_some(),
+        //             "No committed state for account"
+        //         );
+        //     }
+        //
+        //     storage.commit().await?;
+        //     // Storage has been inited, so we can safely drop this guard.
+        //     drop(inited_guard);
+        //
+        //     Ok(())
     }
 }
 
