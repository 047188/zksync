use zksync_types::{
    gas_counter::{CommitCost, VerifyCost},
<<<<<<< HEAD
    ChangePubKeyOp, MintNFTOp, TransferOp, TransferToNewOp, WithdrawNFTOp, WithdrawOp,
=======
    ChangePubKeyOp, SwapOp, TransferOp, TransferToNewOp, WithdrawOp,
>>>>>>> c314e138
};

/// Gas cost per chunk to cover constant cost of commit, execute and prove transactions
pub(crate) const AMORTIZED_COST_PER_CHUNK: u64 = 200;
// Base operation costs estimated via `gas_price` test.
// Factor of AMORTIZED_COST_PER_CHUNK * CHUNKS accounts for constant overhead of the commit, execute, prove for blocks of 680 chunks
// where we assume that we commit 5 blocks at once, prove 10 and execute 5
pub(crate) const BASE_TRANSFER_COST: u64 = VerifyCost::TRANSFER_COST
    + CommitCost::TRANSFER_COST
    + AMORTIZED_COST_PER_CHUNK * (TransferOp::CHUNKS as u64);
pub(crate) const BASE_TRANSFER_TO_NEW_COST: u64 = VerifyCost::TRANSFER_TO_NEW_COST
    + CommitCost::TRANSFER_TO_NEW_COST
    + AMORTIZED_COST_PER_CHUNK * (TransferToNewOp::CHUNKS as u64);
pub(crate) const BASE_WITHDRAW_COST: u64 = VerifyCost::WITHDRAW_COST
    + CommitCost::WITHDRAW_COST
    + AMORTIZED_COST_PER_CHUNK * (WithdrawOp::CHUNKS as u64);
pub(crate) const BASE_WITHDRAW_NFT_COST: u64 = VerifyCost::WITHDRAW_NFT_COST
    + CommitCost::WITHDRAW_NFT_COST
    + AMORTIZED_COST_PER_CHUNK * (WithdrawNFTOp::CHUNKS as u64);
pub(crate) const BASE_OLD_CHANGE_PUBKEY_OFFCHAIN_COST: u64 =
    CommitCost::OLD_CHANGE_PUBKEY_COST_OFFCHAIN
        + VerifyCost::CHANGE_PUBKEY_COST
        + AMORTIZED_COST_PER_CHUNK * (ChangePubKeyOp::CHUNKS as u64);
pub(crate) const BASE_CHANGE_PUBKEY_OFFCHAIN_COST: u64 = CommitCost::CHANGE_PUBKEY_COST_OFFCHAIN
    + VerifyCost::CHANGE_PUBKEY_COST
    + AMORTIZED_COST_PER_CHUNK * (ChangePubKeyOp::CHUNKS as u64);
pub(crate) const BASE_CHANGE_PUBKEY_CREATE2_COST: u64 = CommitCost::CHANGE_PUBKEY_COST_CREATE2
    + VerifyCost::CHANGE_PUBKEY_COST
    + AMORTIZED_COST_PER_CHUNK * (ChangePubKeyOp::CHUNKS as u64);
pub(crate) const BASE_CHANGE_PUBKEY_ONCHAIN_COST: u64 = CommitCost::CHANGE_PUBKEY_COST_ONCHAIN
    + VerifyCost::CHANGE_PUBKEY_COST
    + AMORTIZED_COST_PER_CHUNK * (ChangePubKeyOp::CHUNKS as u64);
<<<<<<< HEAD
pub(crate) const BASE_MINT_NFT_COST: u64 = VerifyCost::MINT_NFT_COST
    + CommitCost::MINT_TOKEN_COST
    + AMORTIZED_COST_PER_CHUNK * (MintNFTOp::CHUNKS as u64); // TODO Verify this constant
=======
pub(crate) const BASE_SWAP_COST: u64 = CommitCost::SWAP_COST
    + VerifyCost::SWAP_COST
    + AMORTIZED_COST_PER_CHUNK * (SwapOp::CHUNKS as u64);
>>>>>>> c314e138

// The Subsidized cost of operations.
// Represent the cost of performing operations after recursion is introduced to mainnet.
pub(crate) const SUBSIDY_TRANSFER_COST: u64 = BASE_TRANSFER_COST * 5 / 100;
pub(crate) const SUBSIDY_TRANSFER_TO_NEW_COST: u64 = BASE_TRANSFER_TO_NEW_COST * 5 / 100;
pub(crate) const SUBSIDY_WITHDRAW_COST: u64 = BASE_WITHDRAW_COST;
<<<<<<< HEAD
pub(crate) const SUBSIDY_WITHDRAW_NFT_COST: u64 = BASE_WITHDRAW_NFT_COST;
=======
pub(crate) const SUBSIDY_SWAP_COST: u64 = BASE_SWAP_COST;
>>>>>>> c314e138
pub(crate) const SUBSIDY_CHANGE_PUBKEY_OFFCHAIN_COST: u64 = BASE_CHANGE_PUBKEY_OFFCHAIN_COST;
pub(crate) const SUBSIDY_CHANGE_PUBKEY_ONCHAIN_COST: u64 = BASE_CHANGE_PUBKEY_ONCHAIN_COST;
pub(crate) const SUBSIDY_OLD_CHANGE_PUBKEY_OFFCHAIN_COST: u64 =
    BASE_OLD_CHANGE_PUBKEY_OFFCHAIN_COST;
pub(crate) const SUBSIDY_CHANGE_PUBKEY_CREATE2_COST: u64 = BASE_CHANGE_PUBKEY_CREATE2_COST;
pub(crate) const SUBSIDY_MINT_NFT_COST: u64 = BASE_MINT_NFT_COST;<|MERGE_RESOLUTION|>--- conflicted
+++ resolved
@@ -1,10 +1,6 @@
 use zksync_types::{
     gas_counter::{CommitCost, VerifyCost},
-<<<<<<< HEAD
-    ChangePubKeyOp, MintNFTOp, TransferOp, TransferToNewOp, WithdrawNFTOp, WithdrawOp,
-=======
-    ChangePubKeyOp, SwapOp, TransferOp, TransferToNewOp, WithdrawOp,
->>>>>>> c314e138
+    ChangePubKeyOp, MintNFTOp, SwapOp, TransferOp, TransferToNewOp, WithdrawNFTOp, WithdrawOp,
 };
 
 /// Gas cost per chunk to cover constant cost of commit, execute and prove transactions
@@ -37,26 +33,20 @@
 pub(crate) const BASE_CHANGE_PUBKEY_ONCHAIN_COST: u64 = CommitCost::CHANGE_PUBKEY_COST_ONCHAIN
     + VerifyCost::CHANGE_PUBKEY_COST
     + AMORTIZED_COST_PER_CHUNK * (ChangePubKeyOp::CHUNKS as u64);
-<<<<<<< HEAD
 pub(crate) const BASE_MINT_NFT_COST: u64 = VerifyCost::MINT_NFT_COST
     + CommitCost::MINT_TOKEN_COST
     + AMORTIZED_COST_PER_CHUNK * (MintNFTOp::CHUNKS as u64); // TODO Verify this constant
-=======
 pub(crate) const BASE_SWAP_COST: u64 = CommitCost::SWAP_COST
     + VerifyCost::SWAP_COST
     + AMORTIZED_COST_PER_CHUNK * (SwapOp::CHUNKS as u64);
->>>>>>> c314e138
 
 // The Subsidized cost of operations.
 // Represent the cost of performing operations after recursion is introduced to mainnet.
 pub(crate) const SUBSIDY_TRANSFER_COST: u64 = BASE_TRANSFER_COST * 5 / 100;
 pub(crate) const SUBSIDY_TRANSFER_TO_NEW_COST: u64 = BASE_TRANSFER_TO_NEW_COST * 5 / 100;
 pub(crate) const SUBSIDY_WITHDRAW_COST: u64 = BASE_WITHDRAW_COST;
-<<<<<<< HEAD
 pub(crate) const SUBSIDY_WITHDRAW_NFT_COST: u64 = BASE_WITHDRAW_NFT_COST;
-=======
 pub(crate) const SUBSIDY_SWAP_COST: u64 = BASE_SWAP_COST;
->>>>>>> c314e138
 pub(crate) const SUBSIDY_CHANGE_PUBKEY_OFFCHAIN_COST: u64 = BASE_CHANGE_PUBKEY_OFFCHAIN_COST;
 pub(crate) const SUBSIDY_CHANGE_PUBKEY_ONCHAIN_COST: u64 = BASE_CHANGE_PUBKEY_ONCHAIN_COST;
 pub(crate) const SUBSIDY_OLD_CHANGE_PUBKEY_OFFCHAIN_COST: u64 =
