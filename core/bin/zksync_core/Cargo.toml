--- conflicted
+++ resolved
@@ -13,11 +13,8 @@
 [dependencies]
 zksync_state = { path = "../../lib/state", version = "1.0" }
 zksync_types = { path = "../../lib/types", version = "1.0" }
-<<<<<<< HEAD
 zksync_notifier = { path = "../../lib/notifier", version = "1.0" }
-=======
 zksync_api_types = { path = "../../lib/api_types", version = "1.0" }
->>>>>>> 706670c2
 zksync_storage = { path = "../../lib/storage", version = "1.0" }
 
 zksync_crypto = { path = "../../lib/crypto", version = "1.0" }
