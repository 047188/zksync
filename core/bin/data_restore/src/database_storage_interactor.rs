--- conflicted
+++ resolved
@@ -4,14 +4,8 @@
 use zksync_storage::{data_restore::records::NewBlockEvent, StorageProcessor};
 use zksync_types::{
     aggregated_operations::{BlocksCommitOperation, BlocksExecuteOperation},
-<<<<<<< HEAD
-    block::Block,
-    AccountId, AccountUpdate, AccountUpdates, BlockNumber, NewTokenEvent, Token, TokenId,
-    TokenInfo, ZkSyncOp,
-=======
-    AccountId, BlockNumber, Token, TokenGenesisListItem, TokenId, H256,
+    AccountId, BlockNumber, NewTokenEvent, Token, TokenId, TokenInfo, H256,
     {block::Block, AccountUpdate, AccountUpdates, ZkSyncOp},
->>>>>>> 0c4e59fb
 };
 
 // Local deps
