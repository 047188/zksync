//use log::*;

use crate::eth_account::{parse_ether, ETHExecResult, EthereumAccount};
use crate::external_commands::{deploy_test_contracts, get_test_accounts, Contracts};
use crate::zksync_account::ZksyncAccount;
use bigdecimal::BigDecimal;
use failure::bail;
use futures::{
    channel::{mpsc, oneshot},
    executor::block_on,
    SinkExt, StreamExt,
};
use models::config_options::ConfigurationOptions;
use models::node::{
    Account, AccountId, AccountMap, Address, FranklinTx, Nonce, PriorityOp, TokenId,
};
use models::{BlockCommitRequest, CommitRequest};
use server::mempool::ProposedBlock;
use server::state_keeper::{
    start_state_keeper, PlasmaStateInitParams, PlasmaStateKeeper, StateKeeperRequest,
};
use std::collections::HashMap;
use std::thread::JoinHandle;
use std::time::Instant;
use tokio::runtime::Runtime;
use web3::transports::Http;
use web3::Transport;

pub mod eth_account;
pub mod external_commands;
pub mod zksync_account;
use models::prover_utils::EncodedProofPlonk;
use web3::types::U64;

pub const TESKIT_BLOCK_CHUNKS_SIZE: usize = 100;

#[derive(Copy, Clone, PartialEq, Eq, Hash)]
pub struct ETHAccountId(pub usize);
#[derive(Copy, Clone, PartialEq, Eq, Hash)]
pub struct ZKSyncAccountId(pub usize);
#[derive(Copy, Clone, PartialEq, Eq, Hash)]
pub struct Token(pub TokenId);

/// Account set is used to create transactions using stored account
/// in a convenient way
pub struct AccountSet<T: Transport> {
    pub eth_accounts: Vec<EthereumAccount<T>>,
    pub zksync_accounts: Vec<ZksyncAccount>,
    pub fee_account_id: ZKSyncAccountId,
}
impl<T: Transport> AccountSet<T> {
    /// Create deposit from eth account to zksync account
    pub fn deposit(
        &self,
        from: ETHAccountId,
        to: ZKSyncAccountId,
        token: Option<Address>, // None for ETH
        amount: BigDecimal,
    ) -> PriorityOp {
        let from = &self.eth_accounts[from.0];
        let to = &self.zksync_accounts[to.0];

        if let Some(address) = token {
            block_on(from.deposit_erc20(address, amount, &to.address))
                .expect("erc20 deposit should not fail")
        } else {
            block_on(from.deposit_eth(amount, &to.address, None))
                .expect("eth deposit should not fail")
        }
    }

    /// Create signed transfer between zksync accounts
    /// `nonce` optional nonce override
    /// `increment_nonce` - flag for `from` account nonce increment
    #[allow(clippy::too_many_arguments)]
    pub fn transfer(
        &self,
        from: ZKSyncAccountId,
        to: ZKSyncAccountId,
        token_id: Token,
        amount: BigDecimal,
        fee: BigDecimal,
        nonce: Option<Nonce>,
        increment_nonce: bool,
    ) -> FranklinTx {
        let from = &self.zksync_accounts[from.0];
        let to = &self.zksync_accounts[to.0];

        FranklinTx::Transfer(Box::new(
            from.sign_transfer(
                token_id.0,
                "",
                amount,
                fee,
                &to.address,
                nonce,
                increment_nonce,
            )
            .0,
        ))
    }

    /// Create withdraw from zksync account to eth account
    /// `nonce` optional nonce override
    /// `increment_nonce` - flag for `from` account nonce increment
    #[allow(clippy::too_many_arguments)]
    fn withdraw(
        &self,
        from: ZKSyncAccountId,
        to: ETHAccountId,
        token_id: Token,
        amount: BigDecimal,
        fee: BigDecimal,
        nonce: Option<Nonce>,
        increment_nonce: bool,
    ) -> FranklinTx {
        let from = &self.zksync_accounts[from.0];
        let to = &self.eth_accounts[to.0];

        FranklinTx::Withdraw(Box::new(
            from.sign_withdraw(
                token_id.0,
                "",
                amount,
                fee,
                &to.address,
                nonce,
                increment_nonce,
            )
            .0,
        ))
    }

    /// Create full exit from zksync account to eth account
    /// `nonce` optional nonce override
    /// `increment_nonce` - flag for `from` account nonce increment
    #[allow(clippy::too_many_arguments)]
    fn full_exit(
        &self,
        post_by: ETHAccountId,
        token_address: Address,
        account_id: AccountId,
    ) -> PriorityOp {
        block_on(self.eth_accounts[post_by.0].full_exit(account_id, token_address))
            .expect("FullExit eth call failed")
    }

    fn change_pubkey_with_onchain_auth(
        &self,
        eth_account: ETHAccountId,
        zksync_signer: ZKSyncAccountId,
        nonce: Option<Nonce>,
        increment_nonce: bool,
    ) -> FranklinTx {
        let zksync_account = &self.zksync_accounts[zksync_signer.0];
        let auth_nonce = nonce.unwrap_or_else(|| zksync_account.nonce());

        let eth_account = &self.eth_accounts[eth_account.0];
        let tx_receipt =
            block_on(eth_account.auth_fact(&zksync_account.pubkey_hash.data, auth_nonce))
                .expect("Auth pubkey fail");
        assert_eq!(tx_receipt.status, Some(U64::from(1)), "Auth pubkey fail");
        FranklinTx::ChangePubKey(Box::new(zksync_account.create_change_pubkey_tx(
            nonce,
            increment_nonce,
            true,
        )))
    }

    fn change_pubkey_with_tx(
        &self,
        zksync_signer: ZKSyncAccountId,
        nonce: Option<Nonce>,
        increment_nonce: bool,
    ) -> FranklinTx {
        let zksync_account = &self.zksync_accounts[zksync_signer.0];
        FranklinTx::ChangePubKey(Box::new(zksync_account.create_change_pubkey_tx(
            nonce,
            increment_nonce,
            false,
        )))
    }
}

/// Initialize plasma state with one account - fee account.
pub fn genesis_state(fee_account_address: &Address) -> PlasmaStateInitParams {
    let operator_account = Account::default_with_address(fee_account_address);
    let mut params = PlasmaStateInitParams::new();
    params.insert_account(0, operator_account);
    params
}

pub async fn state_keeper_get_account(
    mut sender: mpsc::Sender<StateKeeperRequest>,
    address: &Address,
) -> Option<(AccountId, Account)> {
    let resp = oneshot::channel();
    sender
        .send(StateKeeperRequest::GetAccount(*address, resp.0))
        .await
        .expect("sk request send");
    resp.1.await.expect("sk account resp recv")
}

pub struct StateKeeperChannels {
    requests: mpsc::Sender<StateKeeperRequest>,
    new_blocks: mpsc::Receiver<CommitRequest>,
}

// Thread join handle and stop channel sender.
pub fn spawn_state_keeper(
    fee_account: &Address,
) -> (JoinHandle<()>, oneshot::Sender<()>, StateKeeperChannels) {
    let (proposed_blocks_sender, proposed_blocks_receiver) = mpsc::channel(256);
    let (state_keeper_req_sender, state_keeper_req_receiver) = mpsc::channel(256);
    let (executed_tx_notify_sender, _executed_tx_notify_receiver) = mpsc::channel(256);

    let state_keeper = PlasmaStateKeeper::new(
        genesis_state(fee_account),
        *fee_account,
        state_keeper_req_receiver,
        proposed_blocks_sender,
        executed_tx_notify_sender,
        vec![TESKIT_BLOCK_CHUNKS_SIZE],
    );

    let (stop_state_keeper_sender, stop_state_keeper_receiver) = oneshot::channel::<()>();
    let sk_thread_handle = std::thread::spawn(move || {
        let mut main_runtime = Runtime::new().expect("main runtime start");
<<<<<<< HEAD
        start_state_keeper(state_keeper, None, &main_runtime);
=======
        let state_keeper_task = start_state_keeper(state_keeper, &main_runtime);
>>>>>>> fef9c094
        main_runtime.block_on(async move {
            tokio::select! {
                _ = stop_state_keeper_receiver => {},
                _ = state_keeper_task => {},
            }
        })
    });

    (
        sk_thread_handle,
        stop_state_keeper_sender,
        StateKeeperChannels {
            requests: state_keeper_req_sender,
            new_blocks: proposed_blocks_receiver,
        },
    )
}

pub fn perform_basic_operations(
    token: u16,
    test_setup: &mut TestSetup,
    deposit_amount: BigDecimal,
) {
    // test deposit to other account
    test_setup.start_block();
    test_setup.deposit(
        ETHAccountId(0),
        ZKSyncAccountId(2),
        Token(token),
        deposit_amount.clone(),
    );
    test_setup
        .execute_commit_and_verify_block()
        .expect("Block execution failed");
    println!("Deposit to other account test success, token_id: {}", token);

    // test two deposits
    test_setup.start_block();
    test_setup.deposit(
        ETHAccountId(0),
        ZKSyncAccountId(1),
        Token(token),
        deposit_amount.clone(),
    );
    test_setup.deposit(
        ETHAccountId(0),
        ZKSyncAccountId(1),
        Token(token),
        deposit_amount.clone(),
    );
    test_setup
        .execute_commit_and_verify_block()
        .expect("Block execution failed");
    println!("Deposit test success, token_id: {}", token);

    // test transfers
    test_setup.start_block();

    test_setup.change_pubkey_with_onchain_auth(ETHAccountId(0), ZKSyncAccountId(1));

    //transfer to self should work
    test_setup.transfer(
        ZKSyncAccountId(1),
        ZKSyncAccountId(1),
        Token(token),
        &deposit_amount / &BigDecimal::from(8),
        &deposit_amount / &BigDecimal::from(8),
    );

    //should be executed as a transfer
    test_setup.transfer(
        ZKSyncAccountId(1),
        ZKSyncAccountId(2),
        Token(token),
        &deposit_amount / &BigDecimal::from(8),
        &deposit_amount / &BigDecimal::from(8),
    );

    let nonce = test_setup.accounts.zksync_accounts[1].nonce();
    let incorrect_nonce_transfer = test_setup.accounts.transfer(
        ZKSyncAccountId(1),
        ZKSyncAccountId(0),
        Token(token),
        deposit_amount.clone(),
        BigDecimal::from(0),
        Some(nonce + 1),
        false,
    );
    test_setup.execute_incorrect_tx(incorrect_nonce_transfer);

    //should be executed as a transfer to new
    test_setup.transfer(
        ZKSyncAccountId(1),
        ZKSyncAccountId(2),
        Token(token),
        &deposit_amount / &BigDecimal::from(4),
        &deposit_amount / &BigDecimal::from(4),
    );

    test_setup.change_pubkey_with_tx(ZKSyncAccountId(2));

    test_setup.withdraw(
        ZKSyncAccountId(2),
        ETHAccountId(0),
        Token(token),
        &deposit_amount / &BigDecimal::from(4),
        &deposit_amount / &BigDecimal::from(4),
    );
    test_setup
        .execute_commit_and_verify_block()
        .expect("Block execution failed");
    println!("Transfer test success, token_id: {}", token);

    test_setup.start_block();
    test_setup.full_exit(ETHAccountId(0), ZKSyncAccountId(1), Token(token));
    test_setup
        .execute_commit_and_verify_block()
        .expect("Block execution failed");
    println!("Full exit test success, token_id: {}", token);
}

pub struct TestkitConfig {
    pub chain_id: u8,
    pub gas_price_factor: usize,
    pub web3_url: String,
}

pub fn get_testkit_config_from_env() -> TestkitConfig {
    let env_config = ConfigurationOptions::from_env();
    TestkitConfig {
        chain_id: env_config.chain_id,
        gas_price_factor: env_config.gas_price_factor,
        web3_url: env_config.web3_url,
    }
}

pub fn perform_basic_tests() {
    let testkit_config = get_testkit_config_from_env();

    let fee_account = ZksyncAccount::rand();
    let (sk_thread_handle, stop_state_keeper_sender, sk_channels) =
        spawn_state_keeper(&fee_account.address);

    let deploy_timer = Instant::now();
    println!("deploying contracts");
    let contracts = deploy_test_contracts();
    println!(
        "contracts deployed {:#?}, {} secs",
        contracts,
        deploy_timer.elapsed().as_secs()
    );

    let (_el, transport) = Http::new(&testkit_config.web3_url).expect("http transport start");
    let (test_accounts_info, commit_account_info) = get_test_accounts();
    let commit_account = EthereumAccount::new(
        commit_account_info.private_key,
        commit_account_info.address,
        transport.clone(),
        contracts.contract,
        testkit_config.chain_id,
        testkit_config.gas_price_factor,
    );
    let eth_accounts = test_accounts_info
        .into_iter()
        .map(|test_eth_account| {
            EthereumAccount::new(
                test_eth_account.private_key,
                test_eth_account.address,
                transport.clone(),
                contracts.contract,
                testkit_config.chain_id,
                testkit_config.gas_price_factor,
            )
        })
        .collect::<Vec<_>>();

    let zksync_accounts = {
        let mut zksync_accounts = Vec::new();
        zksync_accounts.push(fee_account);
        zksync_accounts.extend(eth_accounts.iter().map(|eth_account| {
            let rng_zksync_key = ZksyncAccount::rand().private_key;
            ZksyncAccount::new(
                rng_zksync_key,
                0,
                eth_account.address,
                eth_account.private_key,
            )
        }));
        zksync_accounts
    };

    let accounts = AccountSet {
        eth_accounts,
        zksync_accounts,
        fee_account_id: ZKSyncAccountId(0),
    };

    let mut test_setup = TestSetup::new(sk_channels, accounts, &contracts, commit_account);

    let deposit_amount = parse_ether("1.0").unwrap();

    for token in 0..=1 {
        perform_basic_operations(token, &mut test_setup, deposit_amount.clone());
    }

    stop_state_keeper_sender.send(()).expect("sk stop send");
    sk_thread_handle.join().expect("sk thread join");
}

// Struct used to keep expected balance changes after transactions execution.
#[derive(Default)]
pub struct ExpectedAccountState {
    // First number is balance, second one is allowed error in balance(used for ETH because eth is used for transaction fees).
    eth_accounts_state: HashMap<(ETHAccountId, TokenId), (BigDecimal, BigDecimal)>,
    sync_accounts_state: HashMap<(ZKSyncAccountId, TokenId), BigDecimal>,
}

/// Used to create transactions between accounts and check for their validity.
/// Every new block should start with `.start_block()`
/// and end with `execute_commit_and_verify_block()`
/// with desired transactions in between.
///
/// Transactions balance side effects are checked,
/// in order to execute unusual/failed transactions one should create it separately and commit to block
/// using `execute_incorrect_tx`
pub struct TestSetup {
    pub state_keeper_request_sender: mpsc::Sender<StateKeeperRequest>,
    pub proposed_blocks_receiver: mpsc::Receiver<CommitRequest>,

    pub accounts: AccountSet<Http>,
    pub tokens: HashMap<TokenId, Address>,

    pub expected_changes_for_current_block: ExpectedAccountState,

    pub commit_account: EthereumAccount<Http>,
}

impl TestSetup {
    pub fn new(
        sk_channels: StateKeeperChannels,
        accounts: AccountSet<Http>,
        deployed_contracts: &Contracts,
        commit_account: EthereumAccount<Http>,
    ) -> Self {
        let mut tokens = HashMap::new();
        tokens.insert(1, deployed_contracts.test_erc20_address.clone());
        tokens.insert(0, Address::default());
        Self {
            state_keeper_request_sender: sk_channels.requests,
            proposed_blocks_receiver: sk_channels.new_blocks,
            accounts,
            tokens,
            expected_changes_for_current_block: ExpectedAccountState::default(),
            commit_account,
        }
    }

    pub fn get_expected_eth_account_balance(
        &self,
        account: ETHAccountId,
        token: TokenId,
    ) -> (BigDecimal, BigDecimal) {
        self.expected_changes_for_current_block
            .eth_accounts_state
            .get(&(account, token))
            .cloned()
            .unwrap_or_else(|| (self.get_eth_balance(account, token), BigDecimal::from(0)))
    }

    pub fn get_expected_zksync_account_balance(
        &self,
        account: ZKSyncAccountId,
        token: TokenId,
    ) -> BigDecimal {
        self.expected_changes_for_current_block
            .sync_accounts_state
            .get(&(account, token))
            .cloned()
            .unwrap_or_else(|| self.get_zksync_balance(account, token))
    }

    pub fn start_block(&mut self) {
        self.expected_changes_for_current_block = ExpectedAccountState::default();
    }

    pub fn execute_incorrect_tx(&mut self, tx: FranklinTx) {
        self.execute_tx(tx);
    }

    pub fn deposit(
        &mut self,
        from: ETHAccountId,
        to: ZKSyncAccountId,
        token: Token,
        amount: BigDecimal,
    ) {
        let mut from_eth_balance = self.get_expected_eth_account_balance(from, token.0);
        from_eth_balance.0 -= &amount;

        self.expected_changes_for_current_block
            .eth_accounts_state
            .insert((from, token.0), from_eth_balance);

        if let Some(mut eth_balance) = self
            .expected_changes_for_current_block
            .eth_accounts_state
            .remove(&(from, 0))
        {
            eth_balance.1 += parse_ether("0.015").unwrap(); // max fee payed;
            self.expected_changes_for_current_block
                .eth_accounts_state
                .insert((from, 0), eth_balance);
        }

        let mut zksync0_old = self.get_expected_zksync_account_balance(to, token.0);
        zksync0_old += &amount;
        self.expected_changes_for_current_block
            .sync_accounts_state
            .insert((to, token.0), zksync0_old);

        let token_address = if token.0 == 0 {
            None
        } else {
            Some(
                self.tokens
                    .get(&token.0)
                    .cloned()
                    .expect("Token with token id does not exist"),
            )
        };
        let deposit = self.accounts.deposit(from, to, token_address, amount);

        self.execute_priority_op(deposit);
    }

    fn execute_tx(&mut self, tx: FranklinTx) {
        let block = ProposedBlock {
            priority_ops: Vec::new(),
            txs: vec![tx],
        };
        let block_sender = async {
            self.state_keeper_request_sender
                .clone()
                .send(StateKeeperRequest::ExecuteMiniBlock(block))
                .await
                .expect("sk receiver dropped");
        };
        // Request miniblock execution.
        block_on(block_sender);
        // Receive the pending block processing request from state keeper.
        block_on(self.await_for_pending_block_request());
    }

    fn execute_priority_op(&mut self, op: PriorityOp) {
        let block = ProposedBlock {
            priority_ops: vec![op],
            txs: Vec::new(),
        };
        let block_sender = async {
            self.state_keeper_request_sender
                .clone()
                .send(StateKeeperRequest::ExecuteMiniBlock(block))
                .await
                .expect("sk receiver dropped");
        };
        // Request miniblock execution.
        block_on(block_sender);
        // Receive the pending block processing request from state keeper.
        block_on(self.await_for_pending_block_request());
    }

    pub fn exit(
        &mut self,
        sending_account: ETHAccountId,
        account_id: AccountId,
        token_id: Token,
        amount: &BigDecimal,
        proof: EncodedProofPlonk,
    ) -> ETHExecResult {
        block_on(
            self.accounts.eth_accounts[sending_account.0]
                .exit(account_id, token_id.0, amount, proof),
        )
        .expect("Failed to post exit tx")
    }

    pub fn full_exit(&mut self, post_by: ETHAccountId, from: ZKSyncAccountId, token: Token) {
        let account_id = self
            .get_zksync_account_committed_state(from)
            .map(|(id, _)| id)
            .expect("Account should be in the map");
        let token_address = if token.0 == 0 {
            Address::zero()
        } else {
            *self.tokens.get(&token.0).expect("Token does not exist")
        };

        let zksync0_old = self.get_expected_zksync_account_balance(from, token.0);
        self.expected_changes_for_current_block
            .sync_accounts_state
            .insert((from, token.0), BigDecimal::from(0));

        let mut post_by_eth_balance = self.get_expected_eth_account_balance(post_by, token.0);
        post_by_eth_balance.0 += zksync0_old;
        self.expected_changes_for_current_block
            .eth_accounts_state
            .insert((post_by, token.0), post_by_eth_balance);

        if let Some(mut eth_balance) = self
            .expected_changes_for_current_block
            .eth_accounts_state
            .remove(&(post_by, 0))
        {
            eth_balance.1 += parse_ether("0.015").unwrap(); // max fee payed;
            self.expected_changes_for_current_block
                .eth_accounts_state
                .insert((post_by, 0), eth_balance);
        }

        let full_exit = self.accounts.full_exit(post_by, token_address, account_id);
        self.execute_priority_op(full_exit);
    }

    pub fn change_pubkey_with_tx(&mut self, zksync_signer: ZKSyncAccountId) {
        let account_id = self
            .get_zksync_account_committed_state(zksync_signer)
            .expect("can't change pubkey, account does not exist")
            .0;
        self.accounts.zksync_accounts[zksync_signer.0].set_account_id(Some(account_id));

        let tx = self
            .accounts
            .change_pubkey_with_tx(zksync_signer, None, true);

        self.execute_tx(tx);
    }

    pub fn change_pubkey_with_onchain_auth(
        &mut self,
        eth_account: ETHAccountId,
        zksync_signer: ZKSyncAccountId,
    ) {
        let account_id = self
            .get_zksync_account_committed_state(zksync_signer)
            .expect("can't change pubkey, account does not exist")
            .0;
        self.accounts.zksync_accounts[zksync_signer.0].set_account_id(Some(account_id));

        let tx =
            self.accounts
                .change_pubkey_with_onchain_auth(eth_account, zksync_signer, None, true);

        self.execute_tx(tx);
    }

    pub fn transfer(
        &mut self,
        from: ZKSyncAccountId,
        to: ZKSyncAccountId,
        token: Token,
        amount: BigDecimal,
        fee: BigDecimal,
    ) {
        let mut zksync0_old = self.get_expected_zksync_account_balance(from, token.0);
        zksync0_old -= &amount;
        zksync0_old -= &fee;
        self.expected_changes_for_current_block
            .sync_accounts_state
            .insert((from, token.0), zksync0_old);

        let mut zksync0_old = self.get_expected_zksync_account_balance(to, token.0);
        zksync0_old += &amount;
        self.expected_changes_for_current_block
            .sync_accounts_state
            .insert((to, token.0), zksync0_old);

        let mut zksync0_old =
            self.get_expected_zksync_account_balance(self.accounts.fee_account_id, token.0);
        zksync0_old += &fee;
        self.expected_changes_for_current_block
            .sync_accounts_state
            .insert((self.accounts.fee_account_id, token.0), zksync0_old);

        let transfer = self
            .accounts
            .transfer(from, to, token, amount, fee, None, true);

        self.execute_tx(transfer)
    }

    pub fn withdraw(
        &mut self,
        from: ZKSyncAccountId,
        to: ETHAccountId,
        token: Token,
        amount: BigDecimal,
        fee: BigDecimal,
    ) {
        let mut zksync0_old = self.get_expected_zksync_account_balance(from, token.0);
        zksync0_old -= &amount;
        zksync0_old -= &fee;
        self.expected_changes_for_current_block
            .sync_accounts_state
            .insert((from, token.0), zksync0_old);

        let mut to_eth_balance = self.get_expected_eth_account_balance(to, token.0);
        to_eth_balance.0 += &amount;
        self.expected_changes_for_current_block
            .eth_accounts_state
            .insert((to, token.0), to_eth_balance);

        let mut zksync0_old =
            self.get_expected_zksync_account_balance(self.accounts.fee_account_id, token.0);
        zksync0_old += &fee;
        self.expected_changes_for_current_block
            .sync_accounts_state
            .insert((self.accounts.fee_account_id, token.0), zksync0_old);

        let withdraw = self
            .accounts
            .withdraw(from, to, token, amount, fee, None, true);

        self.execute_tx(withdraw);
    }

    /// Waits for `CommitRequest::Block` to appear on proposed blocks receiver, ignoring
    /// the pending blocks.
    async fn await_for_block_commit_request(&mut self) -> BlockCommitRequest {
        while let Some(new_block_event) = self.proposed_blocks_receiver.next().await {
            match new_block_event {
                CommitRequest::Block(new_block, receiver) => {
                    receiver.send(()).unwrap();
                    return new_block;
                }
                CommitRequest::PendingBlock(_, receiver) => {
                    // Pending blocks are ignored.
                    receiver.send(()).unwrap();
                }
            }
        }
        panic!("Proposed blocks receiver dropped");
    }

    /// Takes the next `CommitRequest` from the proposed blocks receiver and expects
    /// it to be `PendingBlock`. Panics otherwise.
    async fn await_for_pending_block_request(&mut self) {
        let new_block_event = self
            .proposed_blocks_receiver
            .next()
            .await
            .expect("StateKeeper sender dropped");
        match new_block_event {
            CommitRequest::Block(new_block, _) => {
                panic!(
                    "Expected pending block, got full block proposed. Block: {:?}",
                    new_block
                );
            }
            CommitRequest::PendingBlock(_, receiver) => {
                // Notify state keeper that we've processed the request.
                receiver.send(()).unwrap();
            }
        }
    }

    /// Should not be used execept special cases(when we want to commit but don't want to verify block)
    pub fn execute_commit_block(&mut self) -> ETHExecResult {
        let block_sender = async {
            self.state_keeper_request_sender
                .clone()
                .send(StateKeeperRequest::SealBlock)
                .await
                .expect("sk receiver dropped");
        };
        block_on(block_sender);

        let new_block = block_on(self.await_for_block_commit_request());

        block_on(self.commit_account.commit_block(&new_block.block)).expect("block commit fail")
    }

    pub fn execute_commit_and_verify_block(&mut self) -> Result<(), failure::Error> {
        let block_sender = async {
            self.state_keeper_request_sender
                .clone()
                .send(StateKeeperRequest::SealBlock)
                .await
                .expect("sk receiver dropped");
        };
        block_on(block_sender);
        let new_block = block_on(self.await_for_block_commit_request());

        block_on(self.commit_account.commit_block(&new_block.block))
            .expect("block commit send tx")
            .expect_success();
        block_on(self.commit_account.verify_block(&new_block.block))
            .expect("block verify send tx")
            .expect_success();
        block_on(self.commit_account.complete_withdrawals())
            .expect("complete withdrawal send tx")
            .expect_success();

        let mut block_checks_failed = false;
        for ((eth_account, token), (balance, allowed_margin)) in
            &self.expected_changes_for_current_block.eth_accounts_state
        {
            let real_balance = self.get_eth_balance(*eth_account, *token);
            let diff = balance - &real_balance;
            let is_diff_valid = diff >= BigDecimal::from(0) && diff <= *allowed_margin;
            if !is_diff_valid {
                println!(
                    "eth acc: {}, token: {}, diff: {}, within bounds: {}",
                    eth_account.0, token, diff, is_diff_valid
                );
                println!("expected: {}", balance);
                println!("real: {}", real_balance);
                block_checks_failed = true;
            }
        }

        for ((zksync_account, token), balance) in
            &self.expected_changes_for_current_block.sync_accounts_state
        {
            let real = self.get_zksync_balance(*zksync_account, *token);
            let is_diff_valid = real.clone() - balance == BigDecimal::from(0);
            if !is_diff_valid {
                println!(
                    "zksync acc {} diff {}, real: {}",
                    zksync_account.0,
                    real.clone() - balance,
                    real.clone()
                );
                block_checks_failed = true;
            }
        }

        if block_checks_failed {
            println!(
                "Failed block exec_operations: {:#?}",
                new_block.block.block_transactions
            );
            bail!("Block checks failed")
        }

        for zk_id in 0..self.accounts.zksync_accounts.len() {
            self.accounts.zksync_accounts[zk_id]
                .set_account_id(self.get_zksync_account_id(ZKSyncAccountId(zk_id)));
        }

        Ok(())
    }

    pub fn get_zksync_account_committed_state(
        &self,
        zksync_id: ZKSyncAccountId,
    ) -> Option<(AccountId, Account)> {
        let address = &self.accounts.zksync_accounts[zksync_id.0].address;
        block_on(state_keeper_get_account(
            self.state_keeper_request_sender.clone(),
            address,
        ))
    }

    pub fn get_zksync_account_id(&self, zksync_id: ZKSyncAccountId) -> Option<AccountId> {
        self.get_zksync_account_committed_state(zksync_id)
            .map(|a| a.0)
    }

    fn get_zksync_balance(&self, zksync_id: ZKSyncAccountId, token: TokenId) -> BigDecimal {
        self.get_zksync_account_committed_state(zksync_id)
            .map(|(_, acc)| acc.get_balance(token))
            .unwrap_or_default()
    }

    fn get_eth_balance(&self, eth_account_id: ETHAccountId, token: TokenId) -> BigDecimal {
        let account = &self.accounts.eth_accounts[eth_account_id.0];
        let result = if token == 0 {
            block_on(account.eth_balance()).expect("Failed to get eth balance")
        } else {
            block_on(account.erc20_balance(&self.tokens[&token]))
                .expect("Failed to get erc20 balance")
        };
        result + self.get_balance_to_withdraw(eth_account_id, Token(token))
    }

    pub fn get_balance_to_withdraw(
        &self,
        eth_account_id: ETHAccountId,
        token: Token,
    ) -> BigDecimal {
        block_on(self.accounts.eth_accounts[eth_account_id.0].balances_to_withdraw(token.0))
            .expect("failed to query balance to withdraws")
    }

    pub fn is_exodus(&self) -> bool {
        block_on(self.commit_account.is_exodus()).expect("Exodus query")
    }

    pub fn total_blocks_committed(&self) -> Result<u64, failure::Error> {
        block_on(self.accounts.eth_accounts[0].total_blocks_committed())
    }

    pub fn eth_block_number(&self) -> u64 {
        block_on(self.commit_account.eth_block_number()).expect("Block number query")
    }

    pub fn get_tokens(&self) -> Vec<Token> {
        self.tokens.iter().map(|(id, _)| Token(*id)).collect()
    }

    pub fn trigger_exodus_if_needed(&self, eth_account: ETHAccountId) {
        block_on(self.accounts.eth_accounts[eth_account.0].trigger_exodus_if_needed())
            .expect("Trigger exodus if needed call");
    }

    pub fn cancel_outstanding_deposits(&self, eth_account: ETHAccountId) {
        const DEPOSITS_TO_CANCEL: u64 = 100;
        block_on(
            self.accounts.eth_accounts[eth_account.0]
                .cancel_outstanding_deposits_for_exodus_mode(DEPOSITS_TO_CANCEL),
        )
        .expect("Failed to cancel outstanding deposits");
    }

    pub fn get_accounts_state(&self) -> AccountMap {
        let mut account_map = AccountMap::default();
        for id in 0..self.accounts.zksync_accounts.len() {
            if let Some((id, account)) =
                self.get_zksync_account_committed_state(ZKSyncAccountId(id))
            {
                account_map.insert(id, account);
            }
        }
        account_map
    }

    pub fn gen_exit_proof(
        &self,
        accounts: AccountMap,
        fund_owner: ZKSyncAccountId,
        token: Token,
    ) -> (EncodedProofPlonk, BigDecimal) {
        let owner = &self.accounts.zksync_accounts[fund_owner.0];
        let owner_id = owner
            .get_account_id()
            .expect("Account should have id to exit");
        // restore account state
        prover::exit_proof::create_exit_proof(accounts, owner_id, owner.address, token.0)
            .expect("Failed to generate exit proof")
    }
}<|MERGE_RESOLUTION|>--- conflicted
+++ resolved
@@ -227,11 +227,7 @@
     let (stop_state_keeper_sender, stop_state_keeper_receiver) = oneshot::channel::<()>();
     let sk_thread_handle = std::thread::spawn(move || {
         let mut main_runtime = Runtime::new().expect("main runtime start");
-<<<<<<< HEAD
-        start_state_keeper(state_keeper, None, &main_runtime);
-=======
-        let state_keeper_task = start_state_keeper(state_keeper, &main_runtime);
->>>>>>> fef9c094
+        let state_keeper_task = start_state_keeper(state_keeper, None, &main_runtime);
         main_runtime.block_on(async move {
             tokio::select! {
                 _ = stop_state_keeper_receiver => {},
