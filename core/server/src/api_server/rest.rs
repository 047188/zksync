--- conflicted
+++ resolved
@@ -8,14 +8,7 @@
 };
 use futures::channel::mpsc;
 use models::config_options::ThreadPanicNotify;
-<<<<<<< HEAD
-use models::node::block::ExecutedOperations;
-use models::node::{Account, AccountId, Address};
-=======
-use models::node::{
-    Account, AccountId, Address, ExecutedOperations, FranklinPriorityOp, PubKeyHash,
-};
->>>>>>> 346f4fed
+use models::node::{Account, AccountId, Address, ExecutedOperations, FranklinPriorityOp};
 use models::NetworkStatus;
 use std::net::SocketAddr;
 use std::sync::{Arc, RwLock};
@@ -384,13 +377,8 @@
 ) -> ActixResult<HttpResponse> {
     let (address, mut offset, mut limit) = request_path.into_inner();
 
-<<<<<<< HEAD
     const MAX_LIMIT: u64 = 100;
     if limit > MAX_LIMIT {
-=======
-    const MAX_LIMIT: i64 = 100;
-    if limit > MAX_LIMIT || limit < 0 || offset < 0 {
->>>>>>> 346f4fed
         return Err(HttpResponse::BadRequest().finish().into());
     }
 
@@ -441,7 +429,6 @@
             // will be the same as for txs from storage.
             let tx_json = serde_json::json!({
                 "account_id": account_id,
-                "eth_fee": op.eth_fee.to_string(),
                 "priority_op": {
                     "amount": deposit.amount,
                     "from": deposit.from,
@@ -451,6 +438,11 @@
                 "type": "Deposit"
             });
 
+            // As the time of creation is indefinite, we always will provide the current time.
+            let current_time = chrono::Utc::now();
+            let naitve_current_time =
+                chrono::NaiveDateTime::from_timestamp(current_time.timestamp(), 0);
+
             TransactionsHistoryItem {
                 hash: Some(hash_str),
                 pq_id,
@@ -459,6 +451,7 @@
                 fail_reason: None,
                 commited: false,
                 verified: false,
+                created_at: naitve_current_time,
             }
         })
         .skip(offset as usize)
@@ -469,10 +462,10 @@
         // We've taken at least one transaction, this means
         // offset is consumed completely, and limit is reduced.
         offset = 0;
-        limit -= transactions_history.len() as i64;
+        limit -= transactions_history.len() as u64;
     } else {
         // We didn't take any items, so we just decrement offset.
-        offset -= ongoing_ops.len() as i64;
+        offset -= ongoing_ops.len() as u64;
     };
 
     let mut storage_transactions = storage
