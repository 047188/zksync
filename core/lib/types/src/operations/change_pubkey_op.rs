--- conflicted
+++ resolved
@@ -79,12 +79,8 @@
                 new_pk_hash,
                 TokenId(fee_token),
                 fee,
-<<<<<<< HEAD
-                nonce,
+                Nonce(nonce),
                 Default::default(),
-=======
-                Nonce(nonce),
->>>>>>> 9bdf9140
                 None,
                 None,
             ),
