--- conflicted
+++ resolved
@@ -256,11 +256,7 @@
         {
             eth_signed_msg.extend_from_slice(batch_hash.as_bytes());
         } else {
-<<<<<<< HEAD
-            eth_signed_msg.extend_from_slice(H256::zero().as_bytes());
-=======
             eth_signed_msg.extend_from_slice(H256::default().as_bytes());
->>>>>>> 395e5581
         }
         ensure!(
             eth_signed_msg.len() == CHANGE_PUBKEY_SIGNATURE_LEN,
