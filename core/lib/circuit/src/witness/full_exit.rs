// External deps
use zksync_crypto::franklin_crypto::{
    bellman::pairing::{
        bn256::{Bn256, Fr},
        ff::Field,
    },
    rescue::RescueEngine,
};
// Workspace deps
use zksync_crypto::{
    circuit::{
        account::CircuitAccountTree,
        utils::{append_be_fixed_width, eth_address_to_fr, le_bit_vector_into_field_element},
    },
    params::{
        account_tree_depth, ACCOUNT_ID_BIT_WIDTH, BALANCE_BIT_WIDTH, CHUNK_BIT_WIDTH,
        ETH_ADDRESS_BIT_WIDTH, NFT_STORAGE_ACCOUNT_ID, TOKEN_BIT_WIDTH, TX_TYPE_BIT_WIDTH,
    },
};
use zksync_types::FullExitOp;
use zksync_types::H256;
// Local deps
use crate::{
    operation::{
        Operation, OperationArguments, OperationBranch, OperationBranchWitness, SignatureData,
    },
    utils::resize_grow_only,
    witness::{
        utils::{apply_leaf_operation, fr_from, get_audits},
        Witness,
    },
};

pub struct FullExitData {
    pub token: u32,
    pub account_address: u32,
    pub eth_address: Fr,
    pub full_exit_amount: Fr,
    pub creator_account_id: u32,
    pub creator_account_address: Fr,
    pub nft_serial_id: u32,
    pub content_hash: H256,
}

pub struct FullExitWitness<E: RescueEngine> {
    pub before: OperationBranch<E>,
    pub after: OperationBranch<E>,
    pub special_account_second_chunk: OperationBranch<E>,
    pub creator_account_third_chunk: OperationBranch<E>,
    pub args: OperationArguments<E>,
    pub before_root: Option<E::Fr>,
    pub after_root: Option<E::Fr>,
    pub tx_type: Option<E::Fr>,
}

impl Witness for FullExitWitness<Bn256> {
    type OperationType = (FullExitOp, bool);
    type CalculateOpsInput = ();

    fn apply_tx(
        tree: &mut CircuitAccountTree,
        (full_exit, is_success): &(FullExitOp, bool),
    ) -> Self {
        let full_exit = FullExitData {
            token: *full_exit.priority_op.token as u32,
            account_address: *full_exit.priority_op.account_id,
            eth_address: eth_address_to_fr(&full_exit.priority_op.eth_address),
            full_exit_amount: full_exit
                .withdraw_amount
                .clone()
                .map(|amount| fr_from(amount.0))
                .unwrap_or_else(Fr::zero),
            creator_account_id: full_exit.creator_account_id.unwrap_or_default().0,
            creator_account_address: eth_address_to_fr(
                &full_exit.creator_address.unwrap_or_default(),
            ),
            nft_serial_id: full_exit.serial_id.unwrap_or_default(),
            content_hash: full_exit.content_hash.unwrap_or_default(),
        };

        // le_bit_vector_into_field_element()
        Self::apply_data(tree, &full_exit, *is_success)
    }

    fn get_pubdata(&self) -> Vec<bool> {
        let mut pubdata_bits = vec![];
        append_be_fixed_width(&mut pubdata_bits, &self.tx_type.unwrap(), TX_TYPE_BIT_WIDTH);
        append_be_fixed_width(
            &mut pubdata_bits,
            &self.before.address.unwrap(),
            ACCOUNT_ID_BIT_WIDTH,
        );
        append_be_fixed_width(
            &mut pubdata_bits,
            &self.args.eth_address.unwrap(),
            ETH_ADDRESS_BIT_WIDTH,
        );
        append_be_fixed_width(
            &mut pubdata_bits,
            &self.before.token.unwrap(),
            TOKEN_BIT_WIDTH,
        );
        append_be_fixed_width(
            &mut pubdata_bits,
            &self.args.full_amount.unwrap(),
            BALANCE_BIT_WIDTH,
        );
        append_be_fixed_width(
            &mut pubdata_bits,
            &self.args.special_eth_addresses[0].unwrap(),
            ETH_ADDRESS_BIT_WIDTH,
        );
        for bit in &self.args.special_content_hash {
            append_be_fixed_width(&mut pubdata_bits, &bit.unwrap(), 1);
        }

        resize_grow_only(
            &mut pubdata_bits,
            FullExitOp::CHUNKS * CHUNK_BIT_WIDTH,
            false,
        );
        pubdata_bits
    }

    fn get_offset_commitment_data(&self) -> Vec<bool> {
        let mut commitment = vec![false; FullExitOp::CHUNKS * 8];
        commitment[7] = true;
        commitment
    }

    fn calculate_operations(&self, _input: ()) -> Vec<Operation<Bn256>> {
        let pubdata_chunks = self
            .get_pubdata()
            .chunks(CHUNK_BIT_WIDTH)
            .map(|x| le_bit_vector_into_field_element(&x.to_vec()))
            .collect::<Vec<_>>();

        let empty_sig_data = SignatureData {
            r_packed: vec![Some(false); 256],
            s: vec![Some(false); 256],
        };
        let mut operations = vec![
            Operation {
                new_root: self.after_root,
                tx_type: self.tx_type,
                chunk: Some(fr_from(0)),
                pubdata_chunk: Some(pubdata_chunks[0]),
                first_sig_msg: Some(Fr::zero()),
                second_sig_msg: Some(Fr::zero()),
                third_sig_msg: Some(Fr::zero()),
                signer_pub_key_packed: vec![Some(false); 256],
                args: self.args.clone(),
                lhs: self.before.clone(),
                rhs: self.before.clone(),
                signature_data: empty_sig_data.clone(),
            },
            Operation {
                new_root: self.after_root,
                tx_type: self.tx_type,
                chunk: Some(fr_from(1)),
                pubdata_chunk: Some(pubdata_chunks[1]),
                first_sig_msg: Some(Fr::zero()),
                second_sig_msg: Some(Fr::zero()),
                third_sig_msg: Some(Fr::zero()),
                signer_pub_key_packed: vec![Some(false); 256],
                args: self.args.clone(),
                lhs: self.special_account_second_chunk.clone(),
                rhs: self.special_account_second_chunk.clone(),
                signature_data: empty_sig_data.clone(),
            },
            Operation {
                new_root: self.after_root,
                tx_type: self.tx_type,
                chunk: Some(fr_from(2)),
                pubdata_chunk: Some(pubdata_chunks[2]),
                first_sig_msg: Some(Fr::zero()),
                second_sig_msg: Some(Fr::zero()),
                third_sig_msg: Some(Fr::zero()),
                signer_pub_key_packed: vec![Some(false); 256],
                args: self.args.clone(),
                lhs: self.creator_account_third_chunk.clone(),
                rhs: self.creator_account_third_chunk.clone(),
                signature_data: empty_sig_data.clone(),
            },
        ];

        for (i, pubdata_chunk) in pubdata_chunks
            .iter()
            .cloned()
            .enumerate()
            .take(FullExitOp::CHUNKS)
            .skip(3)
        {
            operations.push(Operation {
                new_root: self.after_root,
                tx_type: self.tx_type,
                chunk: Some(fr_from(i)),
                pubdata_chunk: Some(pubdata_chunk),
                first_sig_msg: Some(Fr::zero()),
                second_sig_msg: Some(Fr::zero()),
                third_sig_msg: Some(Fr::zero()),
                signer_pub_key_packed: vec![Some(false); 256],
                args: self.args.clone(),
                lhs: self.after.clone(),
                rhs: self.after.clone(),
                signature_data: empty_sig_data.clone(),
            });
        }

        operations
    }
}

impl FullExitWitness<Bn256> {
    fn apply_data(
        tree: &mut CircuitAccountTree,
        full_exit: &FullExitData,
        is_success: bool,
    ) -> Self {
        //preparing data and base witness
        let before_root = tree.root_hash();
        vlog::debug!("Initial root = {}", before_root);
        let (audit_path_before, audit_balance_path_before) =
            get_audits(tree, full_exit.account_address, full_exit.token);

        let capacity = tree.capacity();
        assert_eq!(capacity, 1 << account_tree_depth());
        let creator_account_id_fe = fr_from(full_exit.creator_account_id);
        let serial_id_fe = fr_from(full_exit.nft_serial_id);
        let account_address_fe = fr_from(full_exit.account_address);
        let token_fe = fr_from(full_exit.token);

        let (account_witness_before, account_witness_after, balance_before, balance_after) = {
            if is_success {
                apply_leaf_operation(
                    tree,
                    full_exit.account_address,
                    full_exit.token,
                    |_| {},
                    |bal| {
                        bal.value = Fr::zero();
                    },
                )
            } else {
                apply_leaf_operation(
                    tree,
                    full_exit.account_address,
                    full_exit.token,
                    |_| {},
                    |_| {},
                )
            }
        };

        let after_root = tree.root_hash();
        vlog::debug!("After root = {}", after_root);
        let (audit_path_after, audit_balance_path_after) =
            get_audits(tree, full_exit.account_address, full_exit.token);

        let (audit_special_account, audit_balance_special_account) =
            get_audits(tree, NFT_STORAGE_ACCOUNT_ID.0, full_exit.token);
        let (
            special_account_witness,
            _special_account_witness,
            special_account_balance,
            _special_account_balance,
        ) = apply_leaf_operation(
            tree,
            NFT_STORAGE_ACCOUNT_ID.0,
            full_exit.token,
            |_| {},
            |_| {},
        );

        let (audit_creator_account, audit_balance_creator_account) =
            get_audits(tree, full_exit.creator_account_id, full_exit.token);
        let (
            creator_account_witness,
            _creator_account_witness,
            creator_account_balance,
            _creator_account_balance,
        ) = apply_leaf_operation(
            tree,
            full_exit.creator_account_id,
            full_exit.token,
            |_| {},
            |_| {},
        );

        let content_hash_as_vec: Vec<Option<Fr>> = full_exit
            .content_hash
            .as_bytes()
            .iter()
            .map(|input_byte| {
                let mut byte_as_bits = vec![];
                let mut byte = *input_byte;
                for _ in 0..8 {
                    byte_as_bits.push(byte & 1);
                    byte /= 2;
                }
                byte_as_bits.reverse();
                byte_as_bits
            })
            .flatten()
            .map(|bit| Some(fr_from(&bit)))
            .collect();

        FullExitWitness {
            before: OperationBranch {
                address: Some(account_address_fe),
                token: Some(token_fe),
                witness: OperationBranchWitness {
                    account_witness: account_witness_before,
                    account_path: audit_path_before,
                    balance_value: Some(balance_before),
                    balance_subtree_path: audit_balance_path_before,
                },
            },
            after: OperationBranch {
                address: Some(account_address_fe),
                token: Some(token_fe),
                witness: OperationBranchWitness {
                    account_witness: account_witness_after,
                    account_path: audit_path_after,
                    balance_value: Some(balance_after),
                    balance_subtree_path: audit_balance_path_after,
                },
            },
            special_account_second_chunk: OperationBranch {
                address: Some(fr_from(&NFT_STORAGE_ACCOUNT_ID.0)),
                token: Some(token_fe),
                witness: OperationBranchWitness {
                    account_witness: special_account_witness,
                    account_path: audit_special_account,
                    balance_value: Some(special_account_balance),
                    balance_subtree_path: audit_balance_special_account,
                },
            },
            creator_account_third_chunk: OperationBranch {
                address: Some(creator_account_id_fe),
                token: Some(token_fe),
                witness: OperationBranchWitness {
                    account_witness: creator_account_witness,
                    account_path: audit_creator_account,
                    balance_value: Some(creator_account_balance),
                    balance_subtree_path: audit_balance_creator_account,
                },
            },
            args: OperationArguments {
                eth_address: Some(full_exit.eth_address),
                full_amount: Some(full_exit.full_exit_amount),
<<<<<<< HEAD
                special_eth_addresses: vec![
                    Some(
                        creator_account_witness
                            .address
                            .expect("creator account should not be empty"),
                    ),
                    Some(Fr::zero()),
                ],
                special_accounts: vec![
                    Some(creator_account_id_fe),
                    Some(account_address_fe),
                    Some(Fr::zero()),
                    Some(Fr::zero()),
                    Some(Fr::zero()),
                ],
=======
                fee: Some(Fr::zero()),
                pub_nonce: Some(Fr::zero()),
                a: Some(Fr::zero()),
                b: Some(Fr::zero()),
                new_pub_key_hash: Some(Fr::zero()),
                valid_from: Some(Fr::zero()),
                valid_until: Some(Fr::from_str(&u32::MAX.to_string()).unwrap()),

                special_eth_addresses: vec![Some(full_exit.creator_account_address)],
                special_tokens: vec![Some(Fr::zero()), Some(Fr::zero())],
                special_account_ids: vec![Some(creator_account_id_fe), Some(account_address_fe)],
>>>>>>> bfa8fb18
                special_content_hash: content_hash_as_vec,
                special_serial_id: Some(serial_id_fe),
                ..Default::default()
            },
            before_root: Some(before_root),
            after_root: Some(after_root),
            tx_type: Some(fr_from(&FullExitOp::OP_CODE)),
        }
    }
}<|MERGE_RESOLUTION|>--- conflicted
+++ resolved
@@ -349,13 +349,8 @@
             args: OperationArguments {
                 eth_address: Some(full_exit.eth_address),
                 full_amount: Some(full_exit.full_exit_amount),
-<<<<<<< HEAD
                 special_eth_addresses: vec![
-                    Some(
-                        creator_account_witness
-                            .address
-                            .expect("creator account should not be empty"),
-                    ),
+                    Some(full_exit.creator_account_address),
                     Some(Fr::zero()),
                 ],
                 special_accounts: vec![
@@ -365,19 +360,6 @@
                     Some(Fr::zero()),
                     Some(Fr::zero()),
                 ],
-=======
-                fee: Some(Fr::zero()),
-                pub_nonce: Some(Fr::zero()),
-                a: Some(Fr::zero()),
-                b: Some(Fr::zero()),
-                new_pub_key_hash: Some(Fr::zero()),
-                valid_from: Some(Fr::zero()),
-                valid_until: Some(Fr::from_str(&u32::MAX.to_string()).unwrap()),
-
-                special_eth_addresses: vec![Some(full_exit.creator_account_address)],
-                special_tokens: vec![Some(Fr::zero()), Some(Fr::zero())],
-                special_account_ids: vec![Some(creator_account_id_fe), Some(account_address_fe)],
->>>>>>> bfa8fb18
                 special_content_hash: content_hash_as_vec,
                 special_serial_id: Some(serial_id_fe),
                 ..Default::default()
