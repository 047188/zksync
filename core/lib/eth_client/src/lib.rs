--- conflicted
+++ resolved
@@ -1,14 +1,10 @@
 // Built-in deps
-use models::tx::PackedSignature;
-use models::tx::{RawTransaction, TxEthSignature};
 use std::fmt;
+use types::tx::PackedSignature;
+use types::tx::{RawTransaction, TxEthSignature};
 
 // External uses
-<<<<<<< HEAD
 use eth_signer::EthereumSigner;
-use futures::compat::Future01CompatExt;
-=======
->>>>>>> 26e1bd3f
 use web3::contract::tokens::Tokenize;
 use web3::contract::Options;
 use web3::types::{Address, BlockNumber, Bytes, TransactionReceipt};
@@ -180,7 +176,6 @@
             data,
         };
 
-<<<<<<< HEAD
         // FIXME:
         let signed_tx_bytes: Vec<u8> = {
             let signed_tx = self.eth_signer.sign_transaction(tx).await?;
@@ -194,12 +189,7 @@
             .web3
             .web3()
             .sha3(Bytes(signed_tx_bytes.clone()))
-            .compat()
             .await?;
-=======
-        let signed_tx = tx.sign(&self.private_key);
-        let hash = self.web3.web3().sha3(Bytes(signed_tx.clone())).await?;
->>>>>>> 26e1bd3f
 
         Ok(SignedCallResult {
             raw_tx: signed_tx_bytes,
