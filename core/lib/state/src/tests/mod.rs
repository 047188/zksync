mod collect_fee;
mod operations;

use crate::state::ZkSyncState;
use num::BigUint;
use web3::types::H256;
use zksync_crypto::{
    priv_key_from_fs,
    rand::{Rng, SeedableRng, XorShiftRng},
    PrivateKey,
};
use zksync_types::{
<<<<<<< HEAD
    Account, AccountId, AccountUpdate, PubKeyHash, SignedZkSyncTx, TokenId, ZkSyncPriorityOp,
    ZkSyncTx, NFT,
=======
    tx::PackedEthSignature, Account, AccountId, AccountUpdate, PubKeyHash, SignedZkSyncTx, TokenId,
    ZkSyncPriorityOp, ZkSyncTx,
>>>>>>> 77e6913c
};

type BoundAccountUpdates = [(AccountId, AccountUpdate)];

pub enum AccountState {
    Locked,
    Unlocked,
}

pub struct PlasmaTestBuilder {
    rng: XorShiftRng,
    state: ZkSyncState,
}

impl Default for PlasmaTestBuilder {
    fn default() -> Self {
        Self::new()
    }
}

impl PlasmaTestBuilder {
    pub fn new() -> Self {
        Self {
            rng: XorShiftRng::from_seed([1, 2, 3, 4]),
            state: ZkSyncState::empty(),
        }
    }

    pub fn mint_nft(
        &mut self,
        token_id: TokenId,
        content_hash: H256,
        recipient_id: AccountId,
        creator_id: AccountId,
    ) {
        let creator_address = self.state.get_account(creator_id).unwrap().address;
        let nft = NFT::new(
            token_id,
            0,
            creator_id,
            creator_address,
            Default::default(),
            None,
            content_hash,
        );
        self.state.nfts.insert(token_id, nft);
        self.set_balance(recipient_id, token_id, 1u32);
    }

    pub fn add_account(&mut self, state: AccountState) -> (AccountId, Account, PrivateKey) {
        let account_id = self.state.get_free_account_id();

        let sk = priv_key_from_fs(self.rng.gen());

        let eth_sk = H256::random();
        let address = PackedEthSignature::address_from_private_key(&eth_sk)
            .expect("Can't get address from the ETH secret key");

        let mut account = Account::default_with_address(&address);
        if let AccountState::Unlocked = state {
            account.pub_key_hash = PubKeyHash::from_privkey(&sk);
        }

        self.state.insert_account(account_id, account.clone());

        (account_id, account, sk)
    }

    pub fn set_balance<B: Into<BigUint>>(
        &mut self,
        account_id: AccountId,
        token_id: TokenId,
        amount: B,
    ) {
        let mut account = self
            .state
            .get_account(account_id)
            .expect("account doesn't exist");

        account.set_balance(token_id, amount.into());

        self.state.insert_account(account_id, account);
    }

    pub fn test_tx_success(&mut self, tx: ZkSyncTx, expected_updates: &BoundAccountUpdates) {
        let mut state_clone = self.state.clone();
        let op_success = self.state.execute_tx(tx).expect("transaction failed");
        self.compare_updates(
            expected_updates,
            op_success.updates.as_slice(),
            &mut state_clone,
        );
    }

    pub fn test_tx_fail(&mut self, tx: ZkSyncTx, expected_error_message: &str) {
        let error = self
            .state
            .execute_tx(tx)
            .expect_err("transaction didn't fail");

        assert_eq!(
            error.to_string().as_str(),
            expected_error_message,
            "unexpected error message"
        );
    }

    pub fn test_txs_batch_success(
        &mut self,
        txs: &[SignedZkSyncTx],
        expected_updates: &BoundAccountUpdates,
    ) {
        let mut state_clone = self.state.clone();
        let op_successes = self.state.execute_txs_batch(txs);
        let mut updates: Vec<(AccountId, AccountUpdate)> = Vec::new();
        for result in op_successes {
            updates.append(&mut result.unwrap().updates);
        }
        self.compare_updates(expected_updates, &updates, &mut state_clone);
    }

    pub fn test_txs_batch_fail(&mut self, txs: &[SignedZkSyncTx], expected_error_message: &str) {
        let state_clone = self.state.clone();
        let op_errors = self.state.execute_txs_batch(txs);
        for error in op_errors {
            assert_eq!(
                error.unwrap_err().to_string().as_str(),
                expected_error_message,
                "unexpected error message"
            );
        }
        assert_eq!(
            self.state.root_hash(),
            state_clone.root_hash(),
            "state has changed, but it should not"
        );
    }

    pub fn test_priority_op_success(
        &mut self,
        op: ZkSyncPriorityOp,
        expected_updates: &BoundAccountUpdates,
    ) {
        let mut state_clone = self.state.clone();
        let op_success = self.state.execute_priority_op(op);
        self.compare_updates(
            expected_updates,
            op_success.updates.as_slice(),
            &mut state_clone,
        );
    }

    pub fn compare_updates(
        &self,
        expected_updates: &BoundAccountUpdates,
        actual_updates: &BoundAccountUpdates,
        state_clone: &mut ZkSyncState,
    ) {
        assert_eq!(expected_updates, actual_updates, "unexpected updates");

        state_clone.apply_updates(expected_updates);

        assert_eq!(
            self.state.root_hash(),
            state_clone.root_hash(),
            "returned updates don't match real state changes"
        );
    }
}

#[test]
fn test_tree_state() {
    let mut state = ZkSyncState::empty();
    let empty_root = state.root_hash();
    state.insert_account(AccountId(0), Default::default());
    let empty_acc_root = state.root_hash();

    // Tree contains "empty" accounts by default, inserting an empty account shouldn't change state.
    assert_eq!(empty_root, empty_acc_root);

    let mut balance_account = Account::default();
    balance_account.set_balance(TokenId(0), 100u64.into());
    state.insert_account(AccountId(1), balance_account.clone());
    let balance_root = state.root_hash();

    balance_account.set_balance(TokenId(0), 0u64.into());
    state.insert_account(AccountId(1), balance_account.clone());
    let no_balance_root = state.root_hash();

    // Account with manually set 0 token amount should be considered empty as well.
    assert_eq!(no_balance_root, empty_acc_root);

    balance_account.set_balance(TokenId(0), 100u64.into());
    state.insert_account(AccountId(1), balance_account);
    let restored_balance_root = state.root_hash();

    // After we restored previously observed balance, root should be identical.
    assert_eq!(balance_root, restored_balance_root);
}<|MERGE_RESOLUTION|>--- conflicted
+++ resolved
@@ -10,13 +10,8 @@
     PrivateKey,
 };
 use zksync_types::{
-<<<<<<< HEAD
-    Account, AccountId, AccountUpdate, PubKeyHash, SignedZkSyncTx, TokenId, ZkSyncPriorityOp,
-    ZkSyncTx, NFT,
-=======
     tx::PackedEthSignature, Account, AccountId, AccountUpdate, PubKeyHash, SignedZkSyncTx, TokenId,
-    ZkSyncPriorityOp, ZkSyncTx,
->>>>>>> 77e6913c
+    ZkSyncPriorityOp, ZkSyncTx, NFT,
 };
 
 type BoundAccountUpdates = [(AccountId, AccountUpdate)];
