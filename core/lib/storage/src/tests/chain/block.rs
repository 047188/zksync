// External imports
// Workspace imports
use zksync_api_types::v02::pagination::{
    ApiEither, BlockAndTxHash, PaginationDirection, PaginationQuery,
};
use zksync_crypto::{convert::FeConvert, rand::XorShiftRng};
use zksync_types::{
    aggregated_operations::AggregatedActionType,
    helpers::apply_updates,
    tx::{ChangePubKeyType, TxHash},
    AccountId, AccountMap, AccountUpdate, AccountUpdates, BlockNumber, TokenId, H256,
};
// Local imports
use super::operations_ext::{
    commit_block, commit_schema_data, setup::TransactionsHistoryTestSetup, verify_block,
};
use crate::{
    chain::{
        block::{records::StorageBlockDetails, BlockSchema},
        operations::OperationsSchema,
        state::StateSchema,
    },
    ethereum::EthereumSchema,
    test_data::{
        dummy_ethereum_tx_hash, gen_acc_random_updates, gen_sample_block,
        gen_unique_aggregated_operation, BLOCK_SIZE_CHUNKS,
    },
    tests::{create_rng, db_test},
    QueryResult, StorageProcessor,
};

/// Creates several random updates for the provided account map,
/// and returns the resulting account map together with the list
/// of generated updates.
pub fn apply_random_updates(
    mut accounts: AccountMap,
    rng: &mut XorShiftRng,
) -> (AccountMap, Vec<(AccountId, AccountUpdate)>) {
    let updates = (0..3)
        .flat_map(|_| gen_acc_random_updates(rng))
        .collect::<AccountUpdates>();
    apply_updates(&mut accounts, updates.clone());
    (accounts, updates)
}

/// Here we create updates for blocks 1,2,3 (commit 3 blocks)
/// We apply updates for blocks 1,2 (verify 2 blocks)
/// Make sure that we can get state for all blocks.
#[db_test]
async fn test_commit_rewind(mut storage: StorageProcessor<'_>) -> QueryResult<()> {
    let mut rng = create_rng();

    // Create the input data for three blocks.
    // Data for the next block is based on previous block data.
    let (accounts_block_1, updates_block_1) = apply_random_updates(AccountMap::default(), &mut rng);
    let (accounts_block_2, updates_block_2) =
        apply_random_updates(accounts_block_1.clone(), &mut rng);
    let (accounts_block_3, updates_block_3) =
        apply_random_updates(accounts_block_2.clone(), &mut rng);

    // Execute and commit these blocks.
    // Also store account updates.
    BlockSchema(&mut storage)
        .save_block(gen_sample_block(
            BlockNumber(1),
            BLOCK_SIZE_CHUNKS,
            Default::default(),
        ))
        .await?;
    StateSchema(&mut storage)
        .commit_state_update(BlockNumber(1), &updates_block_1, 0)
        .await?;
    BlockSchema(&mut storage)
        .save_block(gen_sample_block(
            BlockNumber(2),
            BLOCK_SIZE_CHUNKS,
            Default::default(),
        ))
        .await?;
    StateSchema(&mut storage)
        .commit_state_update(BlockNumber(2), &updates_block_2, 0)
        .await?;
    BlockSchema(&mut storage)
        .save_block(gen_sample_block(
            BlockNumber(3),
            BLOCK_SIZE_CHUNKS,
            Default::default(),
        ))
        .await?;
    StateSchema(&mut storage)
        .commit_state_update(BlockNumber(3), &updates_block_3, 0)
        .await?;

    // Check that they are stored in state.
    let (block, state) = StateSchema(&mut storage)
        .load_committed_state(Some(BlockNumber(1)))
        .await?;
    assert_eq!((block, &state), (BlockNumber(1), &accounts_block_1));

    let (block, state) = StateSchema(&mut storage)
        .load_committed_state(Some(BlockNumber(2)))
        .await?;
    assert_eq!((block, &state), (BlockNumber(2), &accounts_block_2));

    let (block, state) = StateSchema(&mut storage)
        .load_committed_state(Some(BlockNumber(3)))
        .await?;
    assert_eq!((block, &state), (BlockNumber(3), &accounts_block_3));

    // Add proofs for the first two blocks.
    OperationsSchema(&mut storage)
        .store_aggregated_action(gen_unique_aggregated_operation(
            BlockNumber(1),
            AggregatedActionType::ExecuteBlocks,
            BLOCK_SIZE_CHUNKS,
        ))
        .await?;
    OperationsSchema(&mut storage)
        .store_aggregated_action(gen_unique_aggregated_operation(
            BlockNumber(2),
            AggregatedActionType::ExecuteBlocks,
            BLOCK_SIZE_CHUNKS,
        ))
        .await?;

    // Check that we still can get the state for these blocks.
    let (block, state) = StateSchema(&mut storage)
        .load_committed_state(Some(BlockNumber(1)))
        .await?;
    assert_eq!((block, &state), (BlockNumber(1), &accounts_block_1));

    let (block, state) = StateSchema(&mut storage)
        .load_committed_state(Some(BlockNumber(2)))
        .await?;
    assert_eq!((block, &state), (BlockNumber(2), &accounts_block_2));

    let (block, state) = StateSchema(&mut storage)
        .load_committed_state(Some(BlockNumber(3)))
        .await?;
    assert_eq!((block, &state), (BlockNumber(3), &accounts_block_3));

    // Check that with no id provided, the latest state is loaded.
    let (block, state) = StateSchema(&mut storage).load_committed_state(None).await?;
    assert_eq!((block, &state), (BlockNumber(3), &accounts_block_3));

    Ok(())
}

/// Checks that `find_block_by_height_or_hash` method allows
/// to load the block details by either its height, hash of the included
/// transaction, or the root hash of the block.
#[db_test]
async fn test_find_block_by_height_or_hash(mut storage: StorageProcessor<'_>) -> QueryResult<()> {
    /// The actual test check. It obtains the block details using
    /// the `find_block_by_height_or_hash` method with different types of query,
    /// and compares them against the provided sample.
    async fn check_find_block_by_height_or_hash(
        storage: &mut StorageProcessor<'_>,
        expected_block_detail: &StorageBlockDetails,
    ) -> QueryResult<()> {
        let mut queries = vec![
            expected_block_detail.block_number.to_string(),
            hex::encode(&expected_block_detail.new_state_root),
            hex::encode(&expected_block_detail.commit_tx_hash.as_ref().unwrap()),
        ];
        if let Some(verify_tx_hash) = expected_block_detail.verify_tx_hash.as_ref() {
            queries.push(hex::encode(&verify_tx_hash));
        }

        for query in queries {
            let actual_block_detail = BlockSchema(storage)
                .find_block_by_height_or_hash(query.clone())
                .await
                .unwrap_or_else(|| {
                    panic!(
                        "Can't load the existing block with the index {} using query {}",
                        expected_block_detail.block_number, query
                    )
                });
            assert_eq!(
                actual_block_detail.block_number,
                expected_block_detail.block_number
            );
            assert_eq!(
                actual_block_detail.new_state_root,
                expected_block_detail.new_state_root
            );
            assert_eq!(
                actual_block_detail.commit_tx_hash,
                expected_block_detail.commit_tx_hash
            );
            assert_eq!(
                actual_block_detail.verify_tx_hash,
                expected_block_detail.verify_tx_hash
            );
        }

        Ok(())
    }

    // Below the initialization of the data for the test and collecting
    // the reference block detail samples.

    let mut rng = create_rng();

    // Required since we use `EthereumSchema` in this test.
    EthereumSchema(&mut storage).initialize_eth_data().await?;

    let mut accounts_map = AccountMap::default();
    let n_committed = 5u32;
    let n_verified = n_committed - 2;

    let mut expected_outcome: Vec<StorageBlockDetails> = Vec::new();

    // Create and apply several blocks to work with.
    for block_number in 1..=n_committed {
        let block_number = BlockNumber(block_number);
        // Create blanked block detail object which we will fill
        // with the relevant data and use for the comparison later.
        let mut current_block_detail = StorageBlockDetails {
            block_number: 0,
            new_state_root: Default::default(),
            block_size: 0,
            commit_tx_hash: None,
            verify_tx_hash: None,
            committed_at: chrono::DateTime::from_utc(
                chrono::NaiveDateTime::from_timestamp(0, 0),
                chrono::Utc,
            ),
            verified_at: None,
        };

        let (new_accounts_map, updates) = apply_random_updates(accounts_map.clone(), &mut rng);
        accounts_map = new_accounts_map;

        // Store the block in the block schema.
        let block = gen_sample_block(block_number, BLOCK_SIZE_CHUNKS, Default::default());
        BlockSchema(&mut storage).save_block(block.clone()).await?;
        OperationsSchema(&mut storage)
            .store_aggregated_action(gen_unique_aggregated_operation(
                block_number,
                AggregatedActionType::CommitBlocks,
                BLOCK_SIZE_CHUNKS,
            ))
            .await?;
        let (id, op) = OperationsSchema(&mut storage)
            .get_aggregated_op_that_affects_block(AggregatedActionType::CommitBlocks, block_number)
            .await?
            .unwrap();

        StateSchema(&mut storage)
            .commit_state_update(block_number, &updates, 0)
            .await?;

        // Store & confirm the operation in the ethereum schema, as it's used for obtaining
        // commit/verify hashes.
        let eth_tx_hash = dummy_ethereum_tx_hash(id);

        let response = EthereumSchema(&mut storage)
            .save_new_eth_tx(
                AggregatedActionType::CommitBlocks,
                Some((id, op)),
                100,
                100u32.into(),
                Default::default(),
            )
            .await?;

        EthereumSchema(&mut storage)
            .add_hash_entry(response.id, &eth_tx_hash)
            .await?;
        EthereumSchema(&mut storage)
            .confirm_eth_tx(&eth_tx_hash)
            .await?;

        // Initialize reference sample fields.
        current_block_detail.block_number = *block.block_number as i64;
        current_block_detail.new_state_root = block.new_root_hash.to_bytes();
        current_block_detail.block_size = block.block_transactions.len() as i64;
        current_block_detail.commit_tx_hash = Some(eth_tx_hash.as_ref().to_vec());

        // Add verification for the block if required.
        if *block_number <= n_verified {
            OperationsSchema(&mut storage)
                .store_aggregated_action(gen_unique_aggregated_operation(
                    block_number,
                    AggregatedActionType::ExecuteBlocks,
                    BLOCK_SIZE_CHUNKS,
                ))
                .await?;
            let (id, op) = OperationsSchema(&mut storage)
                .get_aggregated_op_that_affects_block(
                    AggregatedActionType::ExecuteBlocks,
                    block_number,
                )
                .await?
                .unwrap();
            let eth_tx_hash = dummy_ethereum_tx_hash(id);

            // Do not add an ethereum confirmation for the last operation.
            if *block_number != n_verified {
                let response = EthereumSchema(&mut storage)
                    .save_new_eth_tx(
                        AggregatedActionType::CreateProofBlocks,
                        Some((id, op)),
                        100,
                        100u32.into(),
                        Default::default(),
                    )
                    .await?;
                EthereumSchema(&mut storage)
                    .add_hash_entry(response.id, &eth_tx_hash)
                    .await?;
                EthereumSchema(&mut storage)
                    .confirm_eth_tx(&eth_tx_hash)
                    .await?;
                current_block_detail.verify_tx_hash = Some(eth_tx_hash.as_ref().to_vec());
            }
        }

        // Store the sample.
        expected_outcome.push(current_block_detail);
    }
    // Run the tests against the collected data.
    for expected_block_detail in expected_outcome {
        check_find_block_by_height_or_hash(&mut storage, &expected_block_detail).await?;
    }

    // Also check that we get `None` for non-existing block.
    let query = 10000.to_string();
    assert!(BlockSchema(&mut storage)
        .find_block_by_height_or_hash(query)
        .await
        .is_none());

    Ok(())
}

/// Checks that `load_block_page` method loads the range of blocks correctly.
#[db_test]
async fn test_block_page(mut storage: StorageProcessor<'_>) -> QueryResult<()> {
    /// Loads the block range in desc order and checks that every block in the response is
    /// equal to the one obtained from `find_block_by_height_or_hash` method.
    async fn check_block_range_desc(
        storage: &mut StorageProcessor<'_>,
        max_block: BlockNumber,
        limit: u32,
    ) -> QueryResult<()> {
        let start_block = if *max_block >= limit {
            (max_block - limit) + 1
        } else {
            BlockNumber(1)
        };
        let block_range = BlockSchema(storage)
            .load_block_range_desc(max_block, limit)
            .await?;
        let block_page = BlockSchema(storage)
            .load_block_page(&PaginationQuery {
                from: max_block,
                limit,
                direction: PaginationDirection::Older,
            })
            .await?;
        assert_eq!(block_range, block_page);
        // Go in the reversed order, since the blocks themselves are ordered backwards.
        for (idx, block_number) in (*start_block..=*max_block).rev().enumerate() {
            let expected = BlockSchema(storage)
                .find_block_by_height_or_hash(block_number.to_string())
                .await
                .unwrap_or_else(|| {
                    panic!(
                        "Can't load the existing block with the index {}",
                        block_number
                    )
                });
            let got = &block_range[idx];
            assert_eq!(got, &expected);
        }

        Ok(())
    }

    /// Loads the block range in asc order and checks that every block in the response is
    /// equal to the one obtained from `find_block_by_height_or_hash` method.
    async fn check_block_range_asc(
        storage: &mut StorageProcessor<'_>,
        min_block: BlockNumber,
        limit: u32,
        max_block: BlockNumber,
    ) -> QueryResult<()> {
        let last_block = if *max_block >= *min_block + limit {
            min_block + limit - 1
        } else {
            max_block
        };
        let block_range = BlockSchema(storage)
            .load_block_range_asc(min_block, limit)
            .await?;
        let block_page = BlockSchema(storage)
            .load_block_page(&PaginationQuery {
                from: min_block,
                limit,
                direction: PaginationDirection::Newer,
            })
            .await?;
        assert_eq!(block_range, block_page);
        for (idx, block_number) in (*min_block..=*last_block).enumerate() {
            let expected = BlockSchema(storage)
                .find_block_by_height_or_hash(block_number.to_string())
                .await
                .unwrap_or_else(|| {
                    panic!(
                        "Can't load the existing block with the index {}",
                        block_number
                    )
                });
            let got = &block_range[idx];
            assert_eq!(got, &expected);
        }

        Ok(())
    }

    // Below lies the initialization of the data for the test.

    let mut rng = create_rng();

    // Required since we use `EthereumSchema` in this test.
    EthereumSchema(&mut storage).initialize_eth_data().await?;

    let mut accounts_map = AccountMap::default();
    let n_committed = 5;
    let n_verified = n_committed - 2;

    // Create and apply several blocks to work with.
    for block_number in 1..=n_committed {
        let block_number = BlockNumber(block_number);
        let (new_accounts_map, updates) = apply_random_updates(accounts_map.clone(), &mut rng);
        accounts_map = new_accounts_map;

        // Store the operation in the block schema.
        BlockSchema(&mut storage)
            .save_block(gen_sample_block(
                block_number,
                BLOCK_SIZE_CHUNKS,
                Default::default(),
            ))
            .await?;
        OperationsSchema(&mut storage)
            .store_aggregated_action(gen_unique_aggregated_operation(
                block_number,
                AggregatedActionType::CommitBlocks,
                BLOCK_SIZE_CHUNKS,
            ))
            .await?;
        let (id, op) = OperationsSchema(&mut storage)
            .get_aggregated_op_that_affects_block(AggregatedActionType::CommitBlocks, block_number)
            .await?
            .unwrap();
        StateSchema(&mut storage)
            .commit_state_update(block_number, &updates, 0)
            .await?;

        // Store & confirm the operation in the ethereum schema, as it's used for obtaining
        // commit/verify hashes.
        let eth_tx_hash = dummy_ethereum_tx_hash(id);
        let response = EthereumSchema(&mut storage)
            .save_new_eth_tx(
                AggregatedActionType::CommitBlocks,
                Some((id, op)),
                100,
                100u32.into(),
                Default::default(),
            )
            .await?;
        EthereumSchema(&mut storage)
            .add_hash_entry(response.id, &eth_tx_hash)
            .await?;
        EthereumSchema(&mut storage)
            .confirm_eth_tx(&eth_tx_hash)
            .await?;

        // Add verification for the block if required.
        if *block_number <= n_verified {
            OperationsSchema(&mut storage)
                .store_aggregated_action(gen_unique_aggregated_operation(
                    block_number,
                    AggregatedActionType::ExecuteBlocks,
                    BLOCK_SIZE_CHUNKS,
                ))
                .await?;
            let (id, op) = OperationsSchema(&mut storage)
                .get_aggregated_op_that_affects_block(
                    AggregatedActionType::ExecuteBlocks,
                    block_number,
                )
                .await?
                .unwrap();
            let eth_tx_hash = dummy_ethereum_tx_hash(id);
            let response = EthereumSchema(&mut storage)
                .save_new_eth_tx(
                    AggregatedActionType::ExecuteBlocks,
                    Some((id, op)),
                    100,
                    100u32.into(),
                    Default::default(),
                )
                .await?;
            EthereumSchema(&mut storage)
                .add_hash_entry(response.id, &eth_tx_hash)
                .await?;
            EthereumSchema(&mut storage)
                .confirm_eth_tx(&eth_tx_hash)
                .await?;
        }
    }

    // Check the block range method given the various combinations of the limit and the end block.
    let n_commited_block_number = BlockNumber(n_committed);
    let n_verified_block_number = BlockNumber(n_verified);
    let test_vector = vec![
        (n_commited_block_number, n_committed),
        (n_verified_block_number, n_verified),
        (n_commited_block_number, n_verified),
        (n_verified_block_number, 1),
        (n_commited_block_number, 1),
        (n_commited_block_number, 0),
        (n_commited_block_number, 100),
        (n_verified_block_number + 1, n_verified),
    ];

    for (max_block, limit) in test_vector {
        check_block_range_desc(&mut storage, max_block, limit).await?;
    }

    let test_vector = vec![
        (BlockNumber(1), n_committed),
        (BlockNumber(1), n_verified + 1),
        (BlockNumber(2), n_verified + 1),
        (n_verified_block_number + 1, n_committed - n_verified),
        (BlockNumber(2), 0),
        (BlockNumber(2), 1),
        (BlockNumber(2), 3),
        (BlockNumber(2), 10),
    ];

    for (max_block, limit) in test_vector {
        check_block_range_asc(&mut storage, max_block, limit, n_commited_block_number).await?;
    }

    Ok(())
}

/// Checks the correctness of the processing of committed unconfirmed transactions.
#[db_test]
async fn unconfirmed_transaction(mut storage: StorageProcessor<'_>) -> QueryResult<()> {
    // Below lies the initialization of the data for the test.

    let mut rng = create_rng();

    // Required since we use `EthereumSchema` in this test.
    EthereumSchema(&mut storage).initialize_eth_data().await?;

    let mut accounts_map = AccountMap::default();

    let n_committed = 5;
    let n_commited_confirmed = 3;
    let n_verified = 2;

    // Create and apply several blocks to work with.
    for block_number in 1..=n_committed {
        let block_number = BlockNumber(block_number);
        let (new_accounts_map, updates) = apply_random_updates(accounts_map.clone(), &mut rng);
        accounts_map = new_accounts_map;

        // Store the block in the block schema.
        BlockSchema(&mut storage)
            .save_block(gen_sample_block(
                block_number,
                BLOCK_SIZE_CHUNKS,
                Default::default(),
            ))
            .await?;
        OperationsSchema(&mut storage)
            .store_aggregated_action(gen_unique_aggregated_operation(
                block_number,
                AggregatedActionType::CommitBlocks,
                BLOCK_SIZE_CHUNKS,
            ))
            .await?;
        let (id, op) = OperationsSchema(&mut storage)
            .get_aggregated_op_that_affects_block(AggregatedActionType::CommitBlocks, block_number)
            .await?
            .unwrap();
        StateSchema(&mut storage)
            .commit_state_update(block_number, &updates, 0)
            .await?;

        // Store & confirm the operation in the ethereum schema, as it's used for obtaining
        // commit/verify hashes.
        let eth_tx_hash = dummy_ethereum_tx_hash(id);
        let response = EthereumSchema(&mut storage)
            .save_new_eth_tx(
                AggregatedActionType::CommitBlocks,
                Some((id, op)),
                100,
                100u32.into(),
                Default::default(),
            )
            .await?;
        EthereumSchema(&mut storage)
            .add_hash_entry(response.id, &eth_tx_hash)
            .await?;

        if *block_number <= n_commited_confirmed {
            EthereumSchema(&mut storage)
                .confirm_eth_tx(&eth_tx_hash)
                .await?;
        }

        // Add verification for the block if required.
        if *block_number <= n_verified {
            OperationsSchema(&mut storage)
                .store_aggregated_action(gen_unique_aggregated_operation(
                    block_number,
                    AggregatedActionType::ExecuteBlocks,
                    BLOCK_SIZE_CHUNKS,
                ))
                .await?;
            let (id, op) = OperationsSchema(&mut storage)
                .get_aggregated_op_that_affects_block(
                    AggregatedActionType::ExecuteBlocks,
                    block_number,
                )
                .await?
                .unwrap();

            let eth_tx_hash = dummy_ethereum_tx_hash(id);
            let response = EthereumSchema(&mut storage)
                .save_new_eth_tx(
                    AggregatedActionType::ExecuteBlocks,
                    Some((id, op)),
                    100,
                    100u32.into(),
                    Default::default(),
                )
                .await?;
            EthereumSchema(&mut storage)
                .add_hash_entry(response.id, &eth_tx_hash)
                .await?;
            EthereumSchema(&mut storage)
                .confirm_eth_tx(&eth_tx_hash)
                .await?;
        }
    }

    assert!(BlockSchema(&mut storage)
        .find_block_by_height_or_hash(n_commited_confirmed.to_string())
        .await
        .is_some());

    assert!(BlockSchema(&mut storage)
        .find_block_by_height_or_hash((n_commited_confirmed + 1).to_string())
        .await
        .is_none());

    let block_range = BlockSchema(&mut storage)
        .load_block_range_desc(BlockNumber(n_committed), 100)
        .await?;

    assert_eq!(block_range.len(), n_commited_confirmed as usize);

    Ok(())
}

/// Checks the pending block workflow:
/// - Transactions from the pending block are available for getting.
/// - `load_pending_block` loads the block correctly.
/// - Committing the final block causes pending block to be removed.
#[db_test]
async fn pending_block_workflow(mut storage: StorageProcessor<'_>) -> QueryResult<()> {
    use crate::chain::operations_ext::OperationsExtSchema;
    use zksync_test_account::ZkSyncAccount;
    use zksync_types::{
        block::PendingBlock,
        operations::{ChangePubKeyOp, TransferToNewOp},
        ExecutedOperations, ExecutedTx, ZkSyncOp, ZkSyncTx,
    };
    let _sentry_guard = vlog::init();

    let from_account_id = AccountId(0xbabe);
    let from_zksync_account = ZkSyncAccount::rand();
    from_zksync_account.set_account_id(Some(from_account_id));

    let to_account_id = AccountId(0xdcba);
    let to_zksync_account = ZkSyncAccount::rand();
    to_zksync_account.set_account_id(Some(to_account_id));

    let (tx_1, executed_tx_1) = {
        let tx = from_zksync_account.sign_change_pubkey_tx(
            None,
            false,
            TokenId(0),
            Default::default(),
            ChangePubKeyType::ECDSA,
            Default::default(),
        );

        let change_pubkey_op = ZkSyncOp::ChangePubKeyOffchain(Box::new(ChangePubKeyOp {
            tx: tx.clone(),
            account_id: from_account_id,
        }));

        let executed_change_pubkey_op = ExecutedTx {
            signed_tx: change_pubkey_op.try_get_tx().unwrap().into(),
            success: true,
            op: Some(change_pubkey_op),
            fail_reason: None,
            block_index: None,
            created_at: chrono::Utc::now(),
            batch_id: None,
        };

        (
            ZkSyncTx::ChangePubKey(Box::new(tx)),
            ExecutedOperations::Tx(Box::new(executed_change_pubkey_op)),
        )
    };
    let (tx_2, executed_tx_2) = {
        let tx = from_zksync_account
            .sign_transfer(
                TokenId(0),
                "",
                1u32.into(),
                0u32.into(),
                &to_zksync_account.address,
                None,
                true,
                Default::default(),
            )
            .0;

        let transfer_to_new_op = ZkSyncOp::TransferToNew(Box::new(TransferToNewOp {
            tx: tx.clone(),
            from: from_account_id,
            to: to_account_id,
        }));

        let executed_transfer_to_new_op = ExecutedTx {
            signed_tx: transfer_to_new_op.try_get_tx().unwrap().into(),
            success: true,
            op: Some(transfer_to_new_op),
            fail_reason: None,
            block_index: None,
            created_at: chrono::Utc::now(),
            batch_id: None,
        };

        (
            ZkSyncTx::Transfer(Box::new(tx)),
            ExecutedOperations::Tx(Box::new(executed_transfer_to_new_op)),
        )
    };

    let txs_1 = vec![executed_tx_1];
    let txs_2 = vec![executed_tx_2];

    let block_1 = gen_sample_block(BlockNumber(1), BLOCK_SIZE_CHUNKS, txs_1.clone());
    let block_2 = gen_sample_block(BlockNumber(2), BLOCK_SIZE_CHUNKS, txs_2.clone());

    let pending_block_1 = PendingBlock {
        number: BlockNumber(1),
        chunks_left: 10,
        unprocessed_priority_op_before: 0,
        pending_block_iteration: 1,
        success_operations: txs_1,
        failed_txs: Vec::new(),
        previous_block_root_hash: H256::default(),
        timestamp: 0,
    };
    let pending_block_2 = PendingBlock {
        number: BlockNumber(2),
        chunks_left: 12,
        unprocessed_priority_op_before: 0,
        pending_block_iteration: 2,
        success_operations: txs_2,
        failed_txs: Vec::new(),
        previous_block_root_hash: H256::default(),
        timestamp: 0,
    };

    // Save pending block
    BlockSchema(&mut storage)
        .save_pending_block(pending_block_1.clone())
        .await?;

    // Load saved block and check its correctness.
    let pending_block = BlockSchema(&mut storage)
        .load_pending_block()
        .await?
        .expect("No pending block");
    assert_eq!(pending_block.number, pending_block_1.number);
    assert_eq!(pending_block.chunks_left, pending_block_1.chunks_left);
    assert_eq!(
        pending_block.unprocessed_priority_op_before,
        pending_block_1.unprocessed_priority_op_before
    );
    assert_eq!(
        pending_block.pending_block_iteration,
        pending_block_1.pending_block_iteration
    );
    assert_eq!(
        pending_block.success_operations.len(),
        pending_block_1.success_operations.len()
    );

    // Check that stored tx can already be loaded from the database.
    let pending_ops = BlockSchema(&mut storage)
        .get_block_executed_ops(BlockNumber(1))
        .await?;
    assert_eq!(pending_ops.len(), 1);

    // Also check that we can find the transaction by its hash.
    assert!(
        OperationsExtSchema(&mut storage)
            .get_tx_by_hash(&tx_1.hash().as_ref())
            .await?
            .is_some(),
        "Cannot find the pending transaction by hash"
    );

    // Finalize the block.
    BlockSchema(&mut storage).save_block(block_1).await?;

    // Ensure that pending block is no more available.
    assert!(
        BlockSchema(&mut storage)
            .load_pending_block()
            .await?
            .is_none(),
        "Pending block was not removed after commit"
    );

    // Repeat the checks with the second block. Now we'll check for
    // both committed (1st) and pending (2nd) blocks data to be available.
    BlockSchema(&mut storage)
        .save_pending_block(pending_block_2.clone())
        .await?;

    let pending_block = BlockSchema(&mut storage)
        .load_pending_block()
        .await?
        .expect("No pending block");
    assert_eq!(pending_block.number, pending_block_2.number);

    // Check that stored tx can already be loaded from the database.
    let committed_ops = BlockSchema(&mut storage)
        .get_block_executed_ops(BlockNumber(1))
        .await?;
    assert_eq!(committed_ops.len(), 1);
    let pending_ops = BlockSchema(&mut storage)
        .get_block_executed_ops(BlockNumber(2))
        .await?;
    assert_eq!(pending_ops.len(), 1);

    // Also check that we can find the transaction by its hash.
    assert!(
        OperationsExtSchema(&mut storage)
            .get_tx_by_hash(&tx_1.hash().as_ref())
            .await?
            .is_some(),
        "Cannot find the pending transaction by hash"
    );
    assert!(
        OperationsExtSchema(&mut storage)
            .get_tx_by_hash(&tx_2.hash().as_ref())
            .await?
            .is_some(),
        "Cannot find the pending transaction by hash"
    );

    // Finalize the block.
    BlockSchema(&mut storage).save_block(block_2).await?;

    // Ensure that pending block is no more available.
    assert!(
        BlockSchema(&mut storage)
            .load_pending_block()
            .await?
            .is_none(),
        "Pending block was not removed after commit"
    );

    Ok(())
}

/// Check that operations are counted correctly.
#[db_test]
async fn test_operations_counter(mut storage: StorageProcessor<'_>) -> QueryResult<()> {
    // Expect no operations stored.
    assert_eq!(
        storage
            .chain()
            .block_schema()
            .count_aggregated_operations(AggregatedActionType::CommitBlocks, false)
            .await?,
        0
    );
    assert_eq!(
        storage
            .chain()
            .block_schema()
            .count_aggregated_operations(AggregatedActionType::ExecuteBlocks, false)
            .await?,
        0
    );
    assert_eq!(
        storage
            .chain()
            .block_schema()
            .count_aggregated_operations(AggregatedActionType::CommitBlocks, true)
            .await?,
        0
    );
    assert_eq!(
        storage
            .chain()
            .block_schema()
            .count_aggregated_operations(AggregatedActionType::ExecuteBlocks, true)
            .await?,
        0
    );

    // Store new operations.
    for (block_number, action_type) in &[
        (BlockNumber(1), AggregatedActionType::CommitBlocks),
        (BlockNumber(2), AggregatedActionType::CommitBlocks),
        (BlockNumber(3), AggregatedActionType::CommitBlocks),
        (BlockNumber(4), AggregatedActionType::CommitBlocks),
        (BlockNumber(1), AggregatedActionType::ExecuteBlocks),
        (BlockNumber(2), AggregatedActionType::ExecuteBlocks),
    ] {
        storage
            .chain()
            .operations_schema()
            .store_aggregated_action(gen_unique_aggregated_operation(
                *block_number,
                *action_type,
                BLOCK_SIZE_CHUNKS,
            ))
            .await?;
    }

    // Set all of them confirmed except one.
    for (block_number, action_type) in &[
        (BlockNumber(1), AggregatedActionType::CommitBlocks),
        (BlockNumber(2), AggregatedActionType::CommitBlocks),
        (BlockNumber(3), AggregatedActionType::CommitBlocks),
        (BlockNumber(1), AggregatedActionType::ExecuteBlocks),
        (BlockNumber(2), AggregatedActionType::ExecuteBlocks),
    ] {
        storage
            .chain()
            .operations_schema()
            .confirm_aggregated_operations(*block_number, *block_number, *action_type)
            .await?;
    }

    // We have one unconfirmed COMMIT operation, the rest is confirmed.
    assert_eq!(
        storage
            .chain()
            .block_schema()
            .count_aggregated_operations(AggregatedActionType::CommitBlocks, false)
            .await?,
        1
    );
    assert_eq!(
        storage
            .chain()
            .block_schema()
            .count_aggregated_operations(AggregatedActionType::ExecuteBlocks, false)
            .await?,
        0
    );
    assert_eq!(
        storage
            .chain()
            .block_schema()
            .count_aggregated_operations(AggregatedActionType::CommitBlocks, true)
            .await?,
        3
    );
    assert_eq!(
        storage
            .chain()
            .block_schema()
            .count_aggregated_operations(AggregatedActionType::ExecuteBlocks, true)
            .await?,
        2
    );

    Ok(())
}

/// Checks that `get_block_status_and_last_updated` method works correctly.
#[db_test]
async fn test_is_block_finalized(mut storage: StorageProcessor<'_>) -> QueryResult<()> {
    let block_number = BlockNumber(1);

    let result = storage
        .chain()
        .block_schema()
        .is_block_finalized(BlockNumber(1))
        .await?;
    assert!(!result);

    commit_block(&mut storage, block_number).await?;

    let result = storage
        .chain()
        .block_schema()
        .is_block_finalized(BlockNumber(1))
        .await?;
    assert!(!result);

    verify_block(&mut storage, block_number).await?;

    let result = storage
        .chain()
        .block_schema()
        .is_block_finalized(BlockNumber(1))
        .await?;
    assert!(result);

    Ok(())
}

/// Check that blocks are removed correctly.
#[db_test]
async fn test_remove_blocks(mut storage: StorageProcessor<'_>) -> QueryResult<()> {
    // Insert 5 blocks.
    for block_number in 1..=5 {
        BlockSchema(&mut storage)
            .save_block(gen_sample_block(
                BlockNumber(block_number),
                BLOCK_SIZE_CHUNKS,
                Default::default(),
            ))
            .await?;
        OperationsSchema(&mut storage)
            .store_aggregated_action(gen_unique_aggregated_operation(
                BlockNumber(block_number),
                AggregatedActionType::CommitBlocks,
                BLOCK_SIZE_CHUNKS,
            ))
            .await?;
    }
    // Remove blocks with numbers greater than 2.
    BlockSchema(&mut storage)
        .remove_blocks(BlockNumber(2))
        .await?;

    // Check if the 2nd block is present, and the 3rd is not.
    assert!(BlockSchema(&mut storage)
        .get_block(BlockNumber(2))
        .await?
        .is_some());
    assert!(BlockSchema(&mut storage)
        .get_block(BlockNumber(3))
        .await?
        .is_none());

    Ok(())
}

/// Check that blocks are removed correctly.
#[db_test]
async fn test_remove_pending_block(mut storage: StorageProcessor<'_>) -> QueryResult<()> {
    use zksync_types::block::PendingBlock;

    let pending_block_1 = PendingBlock {
        number: BlockNumber(3),
        chunks_left: 10,
        unprocessed_priority_op_before: 0,
        pending_block_iteration: 1,
        success_operations: Vec::new(),
        failed_txs: Vec::new(),
        previous_block_root_hash: H256::default(),
        timestamp: 0,
    };

    BlockSchema(&mut storage)
        .save_pending_block(pending_block_1.clone())
        .await?;
    BlockSchema(&mut storage).remove_pending_block().await?;
    assert!(!BlockSchema(&mut storage).pending_block_exists().await?);

    Ok(())
}

/// Checks that `get_block_transactions_page` method works correctly.
#[db_test]
async fn test_get_block_transactions_page(mut storage: StorageProcessor<'_>) -> QueryResult<()> {
    let mut setup = TransactionsHistoryTestSetup::new();
    setup.add_block(1);
    setup.add_block(2);
    commit_schema_data(&mut storage, &setup).await?;

    let tx_hashes = vec![
        setup.get_tx_hash(0, 0),
        setup.get_tx_hash(0, 1),
        setup.get_tx_hash(0, 2),
        setup.get_tx_hash(0, 3),
        setup.get_tx_hash(0, 4),
        setup.get_tx_hash(0, 5),
        setup.get_tx_hash(0, 6),
    ];

    for (tx_hash, limit, direction, expected, test_name) in vec![
        (
            tx_hashes[0],
            5,
            PaginationDirection::Newer,
            tx_hashes[0..5].to_vec(),
            "First 5 txs",
        ),
        (
            tx_hashes[0],
            1,
            PaginationDirection::Newer,
            tx_hashes[0..1].to_vec(),
            "1 tx (newer)",
        ),
        (
            tx_hashes[1],
            5,
            PaginationDirection::Newer,
            tx_hashes[1..6].to_vec(),
            "Middle 5 txs (newer)",
        ),
        (
            tx_hashes[5],
            100,
            PaginationDirection::Newer,
            tx_hashes[5..].to_vec(),
            "Big limit (newer)",
        ),
        (
            tx_hashes[6],
            5,
            PaginationDirection::Older,
            tx_hashes[2..=6].iter().rev().cloned().collect(),
            "Last 5 txs",
        ),
        (
            tx_hashes[6],
            1,
            PaginationDirection::Older,
            tx_hashes[6..=6].iter().rev().cloned().collect(),
            "1 tx (older)",
        ),
        (
            tx_hashes[5],
            5,
            PaginationDirection::Older,
            tx_hashes[1..=5].iter().rev().cloned().collect(),
            "Middle 5 txs (older)",
        ),
        (
            tx_hashes[5],
            100,
            PaginationDirection::Older,
            tx_hashes[..=5].iter().rev().cloned().collect(),
            "Big limit (older)",
        ),
    ] {
        let actual: Vec<TxHash> = storage
            .chain()
            .block_schema()
            .get_block_transactions_page(&PaginationQuery {
                from: BlockAndTxHash {
                    block_number: BlockNumber(1),
                    tx_hash: ApiEither::from(tx_hash),
                },
                limit,
                direction,
            })
            .await?
            .unwrap()
            .into_iter()
            .map(|tx| tx.tx_hash)
            .collect();
        assert_eq!(actual, expected, "\"{}\", failed", test_name);
    }

    // Check that it returns None for unknown tx_hash
    setup.add_block(3);
    let result = storage
        .chain()
        .block_schema()
        .get_block_transactions_page(&PaginationQuery {
            from: BlockAndTxHash {
                block_number: BlockNumber(3),
                tx_hash: ApiEither::from(setup.get_tx_hash(2, 0)),
            },
            limit: 1,
            direction: PaginationDirection::Newer,
        })
        .await?;
    assert!(result.is_none());

    // Check that it returns None if block of `from` tx differs from `block_number`
    let result = storage
        .chain()
        .block_schema()
        .get_block_transactions_page(&PaginationQuery {
            from: BlockAndTxHash {
                block_number: BlockNumber(2),
                tx_hash: ApiEither::from(setup.get_tx_hash(0, 0)),
            },
            limit: 1,
            direction: PaginationDirection::Newer,
        })
        .await?;
    assert!(result.is_none());

    Ok(())
}

/// Check that account tree cache is removed correctly.
#[db_test]
async fn test_remove_new_account_tree_cache(mut storage: StorageProcessor<'_>) -> QueryResult<()> {
    // Insert account tree cache for 5 blocks.
    for block_number in 1..=5 {
        BlockSchema(&mut storage)
            .save_block(gen_sample_block(
                BlockNumber(block_number),
                BLOCK_SIZE_CHUNKS,
                Default::default(),
            ))
            .await?;
        BlockSchema(&mut storage)
            .store_account_tree_cache(BlockNumber(block_number), serde_json::Value::default())
            .await?;
    }

    // Remove account tree cache for blocks with numbers greater than 2.
    BlockSchema(&mut storage)
        .remove_new_account_tree_cache(BlockNumber(2))
        .await?;

    // Check if account tree cache for the 2nd block is present, and for the 3rd is not.
    assert!(BlockSchema(&mut storage)
        .get_account_tree_cache_block(BlockNumber(2))
        .await?
        .is_some());
    assert!(BlockSchema(&mut storage)
        .get_account_tree_cache_block(BlockNumber(3))
        .await?
        .is_none());

    Ok(())
}

<<<<<<< HEAD
/// Check that `get_block_number_by_hash` works correctly
#[db_test]
async fn test_get_block_number_by_hash(mut storage: StorageProcessor<'_>) -> QueryResult<()> {
    let expected_number = BlockNumber(1);
    let block = gen_sample_block(expected_number, BLOCK_SIZE_CHUNKS, Default::default());
    storage
        .chain()
        .block_schema()
        .save_block(block.clone())
        .await?;

    let actual_number = storage
        .chain()
        .block_schema()
        .get_block_number_by_hash(&block.new_root_hash.to_bytes())
        .await?;
    assert_eq!(actual_number, Some(expected_number));
=======
/// Check that account tree cache is removed correctly.
#[db_test]
async fn test_remove_old_account_tree_cache(mut storage: StorageProcessor<'_>) -> QueryResult<()> {
    // Insert account tree cache for 5 blocks.
    for block_number in 1..=5 {
        BlockSchema(&mut storage)
            .save_block(gen_sample_block(
                BlockNumber(block_number),
                BLOCK_SIZE_CHUNKS,
                Default::default(),
            ))
            .await?;
        BlockSchema(&mut storage)
            .store_account_tree_cache(BlockNumber(block_number), serde_json::Value::default())
            .await?;
    }

    // Remove account tree cache for blocks with numbers greater than 2.
    BlockSchema(&mut storage)
        .remove_old_account_tree_cache(BlockNumber(3))
        .await?;

    // Check that the account tree cache for block #3 is present, and for block #1 is not.
    assert!(BlockSchema(&mut storage)
        .get_account_tree_cache_block(BlockNumber(3))
        .await?
        .is_some());
    assert!(BlockSchema(&mut storage)
        .get_account_tree_cache_block(BlockNumber(1))
        .await?
        .is_none());
>>>>>>> 940dfe76

    Ok(())
}<|MERGE_RESOLUTION|>--- conflicted
+++ resolved
@@ -1263,7 +1263,6 @@
     Ok(())
 }
 
-<<<<<<< HEAD
 /// Check that `get_block_number_by_hash` works correctly
 #[db_test]
 async fn test_get_block_number_by_hash(mut storage: StorageProcessor<'_>) -> QueryResult<()> {
@@ -1281,7 +1280,10 @@
         .get_block_number_by_hash(&block.new_root_hash.to_bytes())
         .await?;
     assert_eq!(actual_number, Some(expected_number));
-=======
+
+    Ok(())
+}
+
 /// Check that account tree cache is removed correctly.
 #[db_test]
 async fn test_remove_old_account_tree_cache(mut storage: StorageProcessor<'_>) -> QueryResult<()> {
@@ -1313,7 +1315,6 @@
         .get_account_tree_cache_block(BlockNumber(1))
         .await?
         .is_none());
->>>>>>> 940dfe76
 
     Ok(())
 }