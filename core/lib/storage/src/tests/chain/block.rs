--- conflicted
+++ resolved
@@ -1284,7 +1284,6 @@
     Ok(())
 }
 
-<<<<<<< HEAD
 /// Check that `get_block_transactions_hashes` works correctly
 #[db_test]
 async fn test_get_block_transactions_hashes(mut storage: StorageProcessor<'_>) -> QueryResult<()> {
@@ -1311,7 +1310,10 @@
         .map(|index| setup.get_tx_hash(0, index).as_ref().to_vec())
         .collect();
     assert_eq!(after_commit, expected);
-=======
+
+    Ok(())
+}
+
 /// Check that account tree cache is removed correctly.
 #[db_test]
 async fn test_remove_old_account_tree_cache(mut storage: StorageProcessor<'_>) -> QueryResult<()> {
@@ -1343,7 +1345,6 @@
         .get_account_tree_cache_block(BlockNumber(1))
         .await?
         .is_none());
->>>>>>> 85832b4b
 
     Ok(())
 }