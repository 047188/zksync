--- conflicted
+++ resolved
@@ -403,7 +403,6 @@
         Ok(())
     }
 
-<<<<<<< HEAD
     /// Returns mempool size.
     pub async fn get_mempool_size(&mut self) -> QueryResult<u32> {
         let start = Instant::now();
@@ -459,7 +458,8 @@
 
         metrics::histogram!("sql.chain", start.elapsed(), "mempool" => "get_queued_batch_info");
         Ok(result)
-=======
+    }
+
     // Returns executed txs back to mempool for blocks with number greater than `last_block`
     pub async fn return_executed_txs_to_mempool(
         &mut self,
@@ -494,6 +494,5 @@
             start.elapsed()
         );
         Ok(())
->>>>>>> f6a37ee2
     }
 }