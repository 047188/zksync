--- conflicted
+++ resolved
@@ -34,14 +34,10 @@
     2usize.pow((balance_tree_depth() - 1) as u32) - 2
 }
 
-pub const PROCESSABLE_TOKENS_DEPTH: u32 = 11;
+pub const PROCESSABLE_TOKENS_DEPTH: u32 = 10;
 /// Number of tokens that are processed by this release
 pub fn number_of_processable_tokens() -> usize {
-<<<<<<< HEAD
-    let num = 1024;
-=======
     let num = 2usize.pow(PROCESSABLE_TOKENS_DEPTH);
->>>>>>> 5d25f89d
 
     assert!(num <= total_tokens());
     assert!(num.is_power_of_two());
