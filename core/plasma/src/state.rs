--- conflicted
+++ resolved
@@ -508,13 +508,8 @@
         let mut updates = Vec::new();
         let account = self.get_account(op.account_id).unwrap();
 
-<<<<<<< HEAD
-        for token in 0..params::TOTAL_TOKENS {
+        for token in 0..params::total_tokens() {
             if account.get_balance(token as TokenId) != BigUint::from(0u32) {
-=======
-        for token in 0..params::total_tokens() {
-            if account.get_balance(token as TokenId) != BigDecimal::from(0) {
->>>>>>> d93b08b2
                 bail!("Account is not empty, token id: {}", token);
             }
         }
