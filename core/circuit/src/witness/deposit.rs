use super::utils::*;

use crate::operation::SignatureData;
use crate::operation::*;
use crate::franklin_crypto::bellman::pairing::ff::{Field, PrimeField};
use crate::franklin_crypto::jubjub::JubjubEngine;
use models::circuit::account::CircuitAccountTree;
use models::circuit::utils::{
    append_be_fixed_width, eth_address_to_fr, le_bit_vector_into_field_element,
};
use models::node::DepositOp;
use models::params as franklin_constants;
use crate::franklin_crypto::bellman::pairing::bn256::*;

pub struct DepositData {
    pub amount: u128,
    pub token: u32,
    pub account_address: u32,
    pub address: Fr,
}
pub struct DepositWitness<E: JubjubEngine> {
    pub before: OperationBranch<E>,
    pub after: OperationBranch<E>,
    pub args: OperationArguments<E>,
    pub before_root: Option<E::Fr>,
    pub after_root: Option<E::Fr>,
    pub tx_type: Option<E::Fr>,
}
impl<E: JubjubEngine> DepositWitness<E> {
    pub fn get_pubdata(&self) -> Vec<bool> {
        let mut pubdata_bits = vec![];
        append_be_fixed_width(
            &mut pubdata_bits,
            &self.tx_type.unwrap(),
            franklin_constants::TX_TYPE_BIT_WIDTH,
        );

        append_be_fixed_width(
            &mut pubdata_bits,
            &self.before.address.unwrap(),
            franklin_constants::ACCOUNT_ID_BIT_WIDTH,
        );
        append_be_fixed_width(
            &mut pubdata_bits,
            &self.before.token.unwrap(),
            franklin_constants::TOKEN_BIT_WIDTH,
        );
        append_be_fixed_width(
            &mut pubdata_bits,
            &self.args.full_amount.unwrap(),
            franklin_constants::BALANCE_BIT_WIDTH,
        );

        append_be_fixed_width(
            &mut pubdata_bits,
            &self.args.eth_address.unwrap(),
            franklin_constants::ETH_ADDRESS_BIT_WIDTH,
        );
        //        assert_eq!(pubdata_bits.len(), 37 * 8);
        pubdata_bits.resize(6 * franklin_constants::CHUNK_BIT_WIDTH, false);
        pubdata_bits
    }

    // CLARIFY: What? Why?
    pub fn get_sig_bits(&self) -> Vec<bool> {
        let mut sig_bits = vec![];
        append_be_fixed_width(
            &mut sig_bits,
            &Fr::from_str("1").unwrap(), //Corresponding tx_type
            franklin_constants::TX_TYPE_BIT_WIDTH,
        );
        append_be_fixed_width(
            &mut sig_bits,
            &self.args.new_pub_key_hash.unwrap(),
            franklin_constants::NEW_PUBKEY_HASH_WIDTH,
        );
        append_be_fixed_width(
            &mut sig_bits,
            &self.before.token.unwrap(),
            franklin_constants::TOKEN_BIT_WIDTH,
        );
        append_be_fixed_width(
            &mut sig_bits,
            &self.args.full_amount.unwrap(),
            franklin_constants::BALANCE_BIT_WIDTH,
        );
        append_be_fixed_width(
            &mut sig_bits,
            &self.before.witness.account_witness.nonce.unwrap(),
            franklin_constants::NONCE_BIT_WIDTH,
        );
        sig_bits
    }
}

pub fn apply_deposit_tx(
    tree: &mut CircuitAccountTree,
    deposit: &DepositOp,
) -> DepositWitness<Bn256> {
    let deposit_data = DepositData {
        amount: deposit.priority_op.amount.to_string().parse().unwrap(),
        token: u32::from(deposit.priority_op.token),
        account_address: deposit.account_id,
        address: eth_address_to_fr(&deposit.priority_op.to),
    };
    apply_deposit(tree, &deposit_data)
}
pub fn apply_deposit(
    tree: &mut CircuitAccountTree,
    deposit: &DepositData,
) -> DepositWitness<Bn256> {
    //preparing data and base witness
    let before_root = tree.root_hash();
    println!("deposit Initial root = {}", before_root);
    let (audit_path_before, audit_balance_path_before) =
        get_audits(tree, deposit.account_address, deposit.token);

    let capacity = tree.capacity();
    assert_eq!(capacity, 1 << franklin_constants::account_tree_depth());
    let account_address_fe = Fr::from_str(&deposit.account_address.to_string()).unwrap();
    let token_fe = Fr::from_str(&deposit.token.to_string()).unwrap();
    let amount_as_field_element = Fr::from_str(&deposit.amount.to_string()).unwrap();
    println!("amount_as_field_element is: {}", amount_as_field_element);
    //calculate a and b
    let a = amount_as_field_element;
    let b = Fr::zero();

    //applying deposit
    let (account_witness_before, account_witness_after, balance_before, balance_after) =
        apply_leaf_operation(
            tree,
            deposit.account_address,
            deposit.token,
            |acc| {
                assert!((acc.address == deposit.address) || (acc.address == Fr::zero()));
                acc.address = deposit.address;
            },
            |bal| bal.value.add_assign(&amount_as_field_element),
        );

    let after_root = tree.root_hash();
    println!("deposit After root = {}", after_root);
    let (audit_path_after, audit_balance_path_after) =
        get_audits(tree, deposit.account_address, deposit.token);

    DepositWitness {
        before: OperationBranch {
            address: Some(account_address_fe),
            token: Some(token_fe),
            witness: OperationBranchWitness {
                account_witness: account_witness_before,
                account_path: audit_path_before,
                balance_value: Some(balance_before),
                balance_subtree_path: audit_balance_path_before,
            },
        },
        after: OperationBranch {
            address: Some(account_address_fe),
            token: Some(token_fe),
            witness: OperationBranchWitness {
                account_witness: account_witness_after,
                account_path: audit_path_after,
                balance_value: Some(balance_after),
                balance_subtree_path: audit_balance_path_after,
            },
        },
        args: OperationArguments {
            eth_address: Some(deposit.address),
            amount_packed: Some(Fr::zero()),
            full_amount: Some(amount_as_field_element),
            fee: Some(Fr::zero()),
            a: Some(a),
            b: Some(b),
            pub_nonce: Some(Fr::zero()),
            new_pub_key_hash: Some(Fr::zero()),
        },
        before_root: Some(before_root),
        after_root: Some(after_root),
        tx_type: Some(Fr::from_str("1").unwrap()),
    }
}

pub fn calculate_deposit_operations_from_witness(
    deposit_witness: &DepositWitness<Bn256>,
    first_sig_msg: &Fr,
    second_sig_msg: &Fr,
    third_sig_msg: &Fr,
    signature_data: &SignatureData,
    signer_pub_key_packed: &[Option<bool>], // WHY? What signer?
) -> Vec<Operation<Bn256>> {
    let pubdata_chunks: Vec<_> = deposit_witness
        .get_pubdata()
        .chunks(64)
        .map(|x| le_bit_vector_into_field_element(&x.to_vec()))
        .collect();

    println!(
        "acc_path{} \n bal_path {} ",
        deposit_witness.before.witness.account_path.len(),
        deposit_witness.before.witness.balance_subtree_path.len()
    );
    let operation_zero = Operation {
        new_root: deposit_witness.after_root,
        tx_type: deposit_witness.tx_type,
        chunk: Some(Fr::from_str("0").unwrap()),
        pubdata_chunk: Some(pubdata_chunks[0]),
        first_sig_msg: Some(*first_sig_msg),
        second_sig_msg: Some(*second_sig_msg),
        third_sig_msg: Some(*third_sig_msg),
        signature_data: signature_data.clone(),
        signer_pub_key_packed: signer_pub_key_packed.to_vec(),
        args: deposit_witness.args.clone(),
        lhs: deposit_witness.before.clone(),
        rhs: deposit_witness.before.clone(),
    };

    let operation_one = Operation {
        new_root: deposit_witness.after_root,
        tx_type: deposit_witness.tx_type,
        chunk: Some(Fr::from_str("1").unwrap()),
        pubdata_chunk: Some(pubdata_chunks[1]),
        first_sig_msg: Some(*first_sig_msg),
        second_sig_msg: Some(*second_sig_msg),
        third_sig_msg: Some(*third_sig_msg),
        signature_data: signature_data.clone(),
        signer_pub_key_packed: signer_pub_key_packed.to_vec(),
        args: deposit_witness.args.clone(),
        lhs: deposit_witness.after.clone(),
        rhs: deposit_witness.after.clone(),
    };

    let operation_two = Operation {
        new_root: deposit_witness.after_root,
        tx_type: deposit_witness.tx_type,
        chunk: Some(Fr::from_str("2").unwrap()),
        pubdata_chunk: Some(pubdata_chunks[2]),
        first_sig_msg: Some(*first_sig_msg),
        second_sig_msg: Some(*second_sig_msg),
        third_sig_msg: Some(*third_sig_msg),
        signer_pub_key_packed: signer_pub_key_packed.to_vec(),
        args: deposit_witness.args.clone(),
        lhs: deposit_witness.after.clone(),
        rhs: deposit_witness.after.clone(),
        signature_data: signature_data.clone(),
    };

    let operation_three = Operation {
        new_root: deposit_witness.after_root,
        tx_type: deposit_witness.tx_type,
        chunk: Some(Fr::from_str("3").unwrap()),
        pubdata_chunk: Some(pubdata_chunks[3]),
        first_sig_msg: Some(*first_sig_msg),
        second_sig_msg: Some(*second_sig_msg),
        third_sig_msg: Some(*third_sig_msg),
        signer_pub_key_packed: signer_pub_key_packed.to_vec(),
        args: deposit_witness.args.clone(),
        lhs: deposit_witness.after.clone(),
        rhs: deposit_witness.after.clone(),
        signature_data: signature_data.clone(),
    };

    let operation_four = Operation {
        new_root: deposit_witness.after_root,
        tx_type: deposit_witness.tx_type,
        chunk: Some(Fr::from_str("4").unwrap()),
        pubdata_chunk: Some(pubdata_chunks[4]),
        first_sig_msg: Some(*first_sig_msg),
        second_sig_msg: Some(*second_sig_msg),
        third_sig_msg: Some(*third_sig_msg),
        signer_pub_key_packed: signer_pub_key_packed.to_vec(),
        args: deposit_witness.args.clone(),
        lhs: deposit_witness.after.clone(),
        rhs: deposit_witness.after.clone(),
        signature_data: signature_data.clone(),
    };

    let operation_five = Operation {
        new_root: deposit_witness.after_root,
        tx_type: deposit_witness.tx_type,
        chunk: Some(Fr::from_str("5").unwrap()),
        pubdata_chunk: Some(pubdata_chunks[5]),
        first_sig_msg: Some(*first_sig_msg),
        second_sig_msg: Some(*second_sig_msg),
        third_sig_msg: Some(*third_sig_msg),
        signer_pub_key_packed: signer_pub_key_packed.to_vec(),
        args: deposit_witness.args.clone(),
        lhs: deposit_witness.after.clone(),
        rhs: deposit_witness.after.clone(),
        signature_data: signature_data.clone(),
    };
    let operations: Vec<Operation<_>> = vec![
        operation_zero,
        operation_one,
        operation_two,
        operation_three,
        operation_four,
        operation_five,
    ];
    operations
}
#[cfg(test)]
mod test {
    use super::*;
    use crate::witness::test_utils::{check_circuit, test_genesis_plasma_state};
    use bigdecimal::BigDecimal;
<<<<<<< HEAD
    use crate::franklin_crypto::bellman::pairing::ff::Field;
    use models::node::{Account, AccountAddress, Address, Deposit};
    use crate::franklin_crypto::bellman::plonk::polynomials::Polynomial;
    use crate::franklin_crypto::bellman::plonk::commitments::transcript::Blake2sTranscript;
=======
    use ff::Field;
    use models::node::{Account, Address, Deposit};
>>>>>>> a9af8004

    #[test]
    #[ignore]
    fn test_deposit_in_empty_leaf() {
        let (mut plasma_state, mut witness_accum) = test_genesis_plasma_state(Vec::new());

        let empty_account_id = 1;
        let empty_account_address = [7u8; 20].into();
        let deposit_op = DepositOp {
            priority_op: Deposit {
                from: Address::zero(),
                token: 0,
                amount: BigDecimal::from(1),
                to: empty_account_address,
            },
            account_id: empty_account_id,
        };

        println!(
            "node root hash before deposit: {:?}",
            plasma_state.root_hash()
        );
        plasma_state.apply_deposit_op(&deposit_op);
        println!(
            "node root hash after deposit: {:?}",
            plasma_state.root_hash()
        );
        println!(
            "node pub data: {}",
            hex::encode(&deposit_op.get_public_data())
        );

        let deposit_witness = apply_deposit_tx(&mut witness_accum.account_tree, &deposit_op);
        let deposit_operations = calculate_deposit_operations_from_witness(
            &deposit_witness,
            &Fr::zero(),
            &Fr::zero(),
            &Fr::zero(),
            &SignatureData {
                r_packed: vec![Some(false); 256],
                s: vec![Some(false); 256],
            },
            &[Some(false); 256], //doesn't matter for deposit
        );
        let pub_data_from_witness = deposit_witness.get_pubdata();

        witness_accum.add_operation_with_pubdata(deposit_operations, pub_data_from_witness);
        witness_accum.collect_fees(&Vec::new());
        witness_accum.calculate_pubdata_commitment();

        assert_eq!(
            plasma_state.root_hash(),
            witness_accum
                .root_after_fees
                .expect("witness accum after root hash empty"),
            "root hash in state keeper and witness generation code mismatch"
        );

        check_circuit(witness_accum.into_circuit_instance());
    }

    #[test]
    #[ignore]
    fn test_deposit_existing_account() {
        let deposit_to_account_id = 1;
        let deposit_to_account_address =
            "1111111111111111111111111111111111111111".parse().unwrap();
        let (mut plasma_state, mut witness_accum) = test_genesis_plasma_state(vec![(
            deposit_to_account_id,
            Account::default_with_address(&deposit_to_account_address),
        )]);

        let deposit_op = DepositOp {
            priority_op: Deposit {
                from: Address::zero(),
                token: 0,
                amount: BigDecimal::from(1),
                to: deposit_to_account_address,
            },
            account_id: deposit_to_account_id,
        };

        println!("node root hash before op: {:?}", plasma_state.root_hash());
        plasma_state.apply_deposit_op(&deposit_op);
        println!("node root hash after op: {:?}", plasma_state.root_hash());

        let deposit_witness = apply_deposit_tx(&mut witness_accum.account_tree, &deposit_op);
        let deposit_operations = calculate_deposit_operations_from_witness(
            &deposit_witness,
            &Fr::zero(),
            &Fr::zero(),
            &Fr::zero(),
            &SignatureData {
                r_packed: vec![Some(false); 256],
                s: vec![Some(false); 256],
            },
            &[Some(false); 256], //doesn't matter for deposit
        );
        let pub_data_from_witness = deposit_witness.get_pubdata();

        witness_accum.add_operation_with_pubdata(deposit_operations, pub_data_from_witness);
        witness_accum.collect_fees(&Vec::new());
        witness_accum.calculate_pubdata_commitment();

        assert_eq!(
            plasma_state.root_hash(),
            witness_accum
                .root_after_fees
                .expect("witness accum after root hash empty"),
            "root hash in state keeper and witness generation code mismatch"
        );

        check_circuit(witness_accum.into_circuit_instance());
    }

    #[test]
    // #[ignore]
    fn test_transpile_deposit_franklin_existing_account() {
        let deposit_to_account_id = 1;
        let deposit_to_account_address =
            AccountAddress::from_hex("sync:1111111111111111111111111111111111111111").unwrap();
        let (mut plasma_state, mut witness_accum) = test_genesis_plasma_state(vec![(
            deposit_to_account_id,
            Account::default_with_address(&deposit_to_account_address),
        )]);

        let deposit_op = DepositOp {
            priority_op: Deposit {
                sender: Address::zero(),
                token: 0,
                amount: BigDecimal::from(1),
                account: deposit_to_account_address,
            },
            account_id: deposit_to_account_id,
        };

        plasma_state.apply_deposit_op(&deposit_op);

        let deposit_witness = apply_deposit_tx(&mut witness_accum.account_tree, &deposit_op);
        let deposit_operations = calculate_deposit_operations_from_witness(
            &deposit_witness,
            &Fr::zero(),
            &Fr::zero(),
            &Fr::zero(),
            &SignatureData {
                r_packed: vec![Some(false); 256],
                s: vec![Some(false); 256],
            },
            &[Some(false); 256], //doesn't matter for deposit
        );
        let pub_data_from_witness = deposit_witness.get_pubdata();

        witness_accum.add_operation_with_pubdata(deposit_operations, pub_data_from_witness);
        witness_accum.collect_fees(&Vec::new());
        witness_accum.calculate_pubdata_commitment();

        assert_eq!(
            plasma_state.root_hash(),
            witness_accum
                .root_after_fees
                .expect("witness accum after root hash empty"),
            "root hash in state keeper and witness generation code mismatch"
        );

        use crate::franklin_crypto::bellman::plonk::adaptor::alternative::*;
        use crate::franklin_crypto::bellman::plonk::plonk::generator::*;
        use crate::franklin_crypto::bellman::plonk::plonk::prover::*;
        use crate::franklin_crypto::bellman::pairing::bn256::Bn256;

        use crate::franklin_crypto::bellman::Circuit;

        let mut transpiler = Transpiler::new();

        let c = witness_accum.into_circuit_instance();

        c.clone().synthesize(&mut transpiler).unwrap();

        println!("Done transpiling");
    
        let hints = transpiler.into_hints();

        use crate::franklin_crypto::bellman::plonk::cs::Circuit as PlonkCircuit;

        let adapted_curcuit = AdaptorCircuit::new(c.clone(), &hints);

        let mut assembly = GeneratorAssembly::<Bn256>::new();
        adapted_curcuit.synthesize(&mut assembly).unwrap();
        assembly.finalize();

        println!("Transpiled into {} gates", assembly.num_gates());

        println!("Trying to prove");

        let adapted_curcuit = AdaptorCircuit::new(c.clone(), &hints);

        let mut prover = ProvingAssembly::<Bn256>::new();
        adapted_curcuit.synthesize(&mut prover).unwrap();
        prover.finalize();

        println!("Checking if is satisfied");
        assert!(prover.is_satisfied());
    }

    #[test]
    // #[ignore]
    fn test_new_transpile_deposit_franklin_existing_account() {
        let deposit_to_account_id = 1;
        let deposit_to_account_address =
            AccountAddress::from_hex("sync:1111111111111111111111111111111111111111").unwrap();
        let (mut plasma_state, mut witness_accum) = test_genesis_plasma_state(vec![(
            deposit_to_account_id,
            Account::default_with_address(&deposit_to_account_address),
        )]);

        let deposit_op = DepositOp {
            priority_op: Deposit {
                sender: Address::zero(),
                token: 0,
                amount: BigDecimal::from(1),
                account: deposit_to_account_address,
            },
            account_id: deposit_to_account_id,
        };

        plasma_state.apply_deposit_op(&deposit_op);

        let deposit_witness = apply_deposit_tx(&mut witness_accum.account_tree, &deposit_op);
        let deposit_operations = calculate_deposit_operations_from_witness(
            &deposit_witness,
            &Fr::zero(),
            &Fr::zero(),
            &Fr::zero(),
            &SignatureData {
                r_packed: vec![Some(false); 256],
                s: vec![Some(false); 256],
            },
            &[Some(false); 256], //doesn't matter for deposit
        );
        let pub_data_from_witness = deposit_witness.get_pubdata();

        witness_accum.add_operation_with_pubdata(deposit_operations, pub_data_from_witness);
        witness_accum.collect_fees(&Vec::new());
        witness_accum.calculate_pubdata_commitment();

        assert_eq!(
            plasma_state.root_hash(),
            witness_accum
                .root_after_fees
                .expect("witness accum after root hash empty"),
            "root hash in state keeper and witness generation code mismatch"
        );

        use crate::franklin_crypto::bellman::plonk::better_cs::adaptor::*;
        use crate::franklin_crypto::bellman::plonk::better_cs::test_assembly::*;
        use crate::franklin_crypto::bellman::plonk::better_cs::cs::Circuit as PlonkCircuit;
        use crate::franklin_crypto::bellman::pairing::bn256::Bn256;

        use crate::franklin_crypto::bellman::Circuit;

        let mut transpiler = Transpiler::new();

        let c = witness_accum.into_circuit_instance();

        c.clone().synthesize(&mut transpiler).unwrap();

        println!("Done transpiling");
    
        let hints = transpiler.into_hints();

        let adapted_curcuit = AdaptorCircuit::new(c.clone(), &hints);

        let mut assembly = TestAssembly::<Bn256>::new();
        adapted_curcuit.synthesize(&mut assembly).unwrap();
        let num_gates = assembly.num_gates();

        println!("Transpiled into {} gates", num_gates);

        println!("Check if satisfied");
        assert!(assembly.is_satisfied(false));
    }

    // use crate::franklin_crypto::bellman::plonk::cs::*;
    // use crate::franklin_crypto::bellman::plonk::fft::cooley_tukey_ntt::BitReversedOmegas;
    // use crate::franklin_crypto::bellman::SynthesisError;
    // use crate::franklin_crypto::bellman::plonk::*;
    // use crate::franklin_crypto::bellman::plonk::plonk::generator::*;

    // use crate::franklin_crypto::bellman::plonk::fft::cooley_tukey_ntt::*;
    // use crate::franklin_crypto::bellman::plonk::fft::cooley_tukey_ntt::CTPrecomputations;
    // use crate::franklin_crypto::bellman::plonk::commitments::transparent::fri::coset_combining_fri::precomputation::*;

    // use crate::franklin_crypto::bellman::pairing::ff::{PrimeField};

    // use crate::franklin_crypto::bellman::plonk::adaptor::alternative::*;
    // use crate::franklin_crypto::bellman::plonk::plonk::generator::*;
    // use crate::franklin_crypto::bellman::plonk::plonk::prover::*;
    // use crate::franklin_crypto::bellman::pairing::bn256::Bn256;
    // use crate::franklin_crypto::bellman::pairing::Engine;

    // use crate::franklin_crypto::bellman::Circuit;

    // use crate::franklin_crypto::bellman::plonk::cs::Circuit as PlonkCircuit;
    // use models::params;

    // use crate::witness;
    // use std::time::Instant;

    // #[test]
    // #[ignore]
    // fn test_deposit_franklin_existing_account_1() {
    //     use crate::franklin_crypto::bellman::pairing::Engine;
    //     use crate::franklin_crypto::bellman::pairing::{CurveProjective, CurveAffine};
    //     use crate::franklin_crypto::bellman::pairing::bn256::{Bn256, Fr};
    //     use crate::franklin_crypto::bellman::plonk::utils::*;
    //     use crate::franklin_crypto::bellman::multicore::Worker;
    //     // use crate::plonk::tester::*;



    //     let deposit_to_account_id = 1;
    //     let deposit_to_account_address =
    //         AccountAddress::from_hex("sync:1111111111111111111111111111111111111111").unwrap();
    //     let (mut plasma_state, mut witness_accum) = test_genesis_plasma_state(vec![(
    //         deposit_to_account_id,
    //         Account::default_with_address(&deposit_to_account_address),
    //     )]);

    //     let deposit_op = DepositOp {
    //         priority_op: Deposit {
    //             sender: Address::zero(),
    //             token: 0,
    //             amount: BigDecimal::from(1),
    //             account: deposit_to_account_address,
    //         },
    //         account_id: deposit_to_account_id,
    //     };

    //     plasma_state.apply_deposit_op(&deposit_op);

    //     let deposit_witness = apply_deposit_tx(&mut witness_accum.account_tree, &deposit_op);
    //     let deposit_operations = calculate_deposit_operations_from_witness(
    //         &deposit_witness,
    //         &Fr::zero(),
    //         &Fr::zero(),
    //         &Fr::zero(),
    //         &SignatureData {
    //             r_packed: vec![Some(false); 256],
    //             s: vec![Some(false); 256],
    //         },
    //         &[Some(false); 256], //doesn't matter for deposit
    //     );
    //     let pub_data_from_witness = deposit_witness.get_pubdata();

    //     witness_accum.add_operation_with_pubdata(deposit_operations, pub_data_from_witness);

    //     use rand::{Rng, SeedableRng, XorShiftRng};
    //     let rng = &mut XorShiftRng::from_seed([0x3dbe_6258, 0x8d31_3d76, 0x3237_db17, 0xe5bc_0654]);
    //     use crate::franklin_crypto::alt_babyjubjub::AltJubjubBn256;
    //     let params = &AltJubjubBn256::new();
    //     for _ in 0..params::block_size_chunks() - DepositOp::CHUNKS{
    //         println!("add nooop");

    //         let validator_address_number = 0;
    //         use crate::franklin_crypto::eddsa::{PrivateKey, PublicKey};

    //         use models::merkle_tree::PedersenHasher;
    //         let sender_sk = PrivateKey::<Bn256>(rng.gen());
    //         let phasher = PedersenHasher::<Bn256>::default();
    //         let sig_bits_to_hash = vec![false; 1]; //just a trash for consistency
    //         let (signature_data, first_sig_part, second_sig_part, third_sig_part) =
    //             generate_sig_data(&sig_bits_to_hash, &phasher, &sender_sk, params);

    //         // println!(" capacity {}",<Bn256 as JubjubEngine>::Fs::Capacity);

    //         let operation = witness::noop::noop_operation(
    //             &witness_accum.account_tree,
    //             validator_address_number,
    //             &first_sig_part,
    //             &second_sig_part,
    //             &third_sig_part,
    //             &signature_data,
    //             &[Some(false); 256],
    //         );

    //         witness_accum.add_operation_with_pubdata(vec![operation], vec![false; 64]);
    //     }

    //     witness_accum.collect_fees(&Vec::new());
    //     witness_accum.calculate_pubdata_commitment();

    //     assert_eq!(
    //         plasma_state.root_hash(),
    //         witness_accum
    //             .root_after_fees
    //             .expect("witness accum after root hash empty"),
    //         "root hash in state keeper and witness generation code mismatch"
    //     );

    //     use crate::franklin_crypto::bellman::plonk::adaptor::alternative::*;
    //     use crate::franklin_crypto::bellman::plonk::plonk::generator::*;
    //     use crate::franklin_crypto::bellman::plonk::plonk::prover::*;

    //     use crate::franklin_crypto::bellman::Circuit;

    //     let mut transpiler = Transpiler::new();

    //     let mut c = witness_accum.into_circuit_instance();

    //     c.clone().synthesize(&mut transpiler).unwrap();

    //     println!("Done transpiling");

    //     let hints = transpiler.into_hints();

    //     println!("hints size : {}", hints.len());

    //     use crate::franklin_crypto::bellman::plonk::cs::Circuit as PlonkCircuit;

    //     let adapted_curcuit1 = AdaptorCircuit::new(c.clone(), &hints);
    //     let adapted_curcuit2 = AdaptorCircuit::new(c.clone(), &hints);
    //     let adapted_curcuit3 = AdaptorCircuit::new(c.clone(), &hints);

    //     let mut assembly = GeneratorAssembly::<Bn256>::new();
    //     adapted_curcuit1.synthesize(&mut assembly).unwrap();
    //     assembly.finalize();

    //     println!("Transpiled into {} gates", assembly.num_gates());

    //     let gates = assembly.num_gates();

    //     assert!(gates<(1<<26));




    //     type Transcr = Blake2sTranscript<Fr>;
    //     type Eng = Bn256;

    //     use crate::franklin_crypto::bellman::plonk::fft::cooley_tukey_ntt::*;
    //     use crate::franklin_crypto::bellman::plonk::commitments::transparent::fri::coset_combining_fri::precomputation::*;

    //     let mut sizes: Vec<usize> = vec![gates];

    //     let max_size = *sizes.last().unwrap();

    //     let worker = Worker::new();

    //     println!("Making bases");
    //     let bases = {
    //         use crate::franklin_crypto::bellman::pairing::Wnaf;
    //         let tau = Fr::from_str("42").unwrap();
    //         let powers_of_tau = vec![Fr::one(); max_size.next_power_of_two()];
    //         let mut powers_of_tau = Polynomial::<Fr, _>::from_coeffs(powers_of_tau).unwrap();

    //         powers_of_tau.distribute_powers(&worker, tau);

    //         let powers_of_tau = powers_of_tau.into_coeffs();

    //         // Compute G1 window table
    //         let mut g1_wnaf = Wnaf::new();
    //         let g1 = <Eng as Engine>::G1::one();
    //         let g1_wnaf = g1_wnaf.base(g1, max_size.next_power_of_two());

    //         let mut bases = vec![g1; max_size.next_power_of_two()];

    //         // Compute the H query with multiple threads
    //         worker.scope(bases.len(), |scope, chunk| {
    //             for (h, p) in bases.chunks_mut(chunk).zip(powers_of_tau.chunks(chunk))
    //                 {
    //                     let mut g1_wnaf = g1_wnaf.shared();
    //                     scope.spawn(move |_| {
    //                         // Set values of the H query to g1^{(tau^i * t(tau)) / delta}
    //                         for (h, p) in h.iter_mut().zip(p.iter())
    //                             {
    //                                 // Exponentiate
    //                                 *h = g1_wnaf.scalar(p.into_repr());
    //                             }

    //                         // Batch normalize
    //                         <<Eng as Engine>::G1 as CurveProjective>::batch_normalization(h);
    //                     });
    //                 }
    //         });

    //         bases.iter().map(|el| el.into_affine()).collect::<Vec<_>>()
    //     };
    //     println!("Done making bases");

    //     for size in sizes.into_iter() {
    //         println!("Working for size {}", size);

    //         let omegas_bitreversed = BitReversedOmegas::<Fr>::new_for_domain_size(size.next_power_of_two());
    //         let omegas_inv_bitreversed = <OmegasInvBitreversed::<Fr> as CTPrecomputations::<Fr>>::new_for_domain_size(size.next_power_of_two());

    //         println!("Start setup and precomputations");
    //         let (_, setup_precomp) = setup_with_precomputations::<Eng, _, _>(
    //             &adapted_curcuit2,
    //             &omegas_bitreversed,
    //             &bases[0..size.next_power_of_two()]
    //         ).unwrap();

    //         let mut prover = ProvingAssembly::<Eng>::new();
    //         adapted_curcuit3.synthesize(&mut prover).unwrap();
    //         prover.finalize();

    //         println!("End setup and precomputations");

    //         println!("Start proving");

    //         let start = Instant::now();

    //         let _ = prover.prove_with_setup_precomputed::<_, _, Transcr>(
    //             &setup_precomp,
    //             &worker,
    //             &omegas_bitreversed,
    //             &omegas_inv_bitreversed,
    //             &bases[0..size.next_power_of_two()]
    //         ).unwrap();

    //         println!("Proving taken {:?} for size {}", start.elapsed(), size);
    //     }

    //     // start work for groth16

    //     use crate::franklin_crypto::bellman::groth16::{
    //         create_random_proof, generate_random_parameters, prepare_verifying_key, verify_proof
    //     };

    //     use rand::thread_rng;
    //     let rng = &mut thread_rng();
    //     let params = generate_random_parameters(c.clone(), rng).unwrap();
    //     let pvk = prepare_verifying_key(&params.vk);

    //     let start = Instant::now();
    //     let proof = create_random_proof(c.clone(), &params, rng).unwrap();
    //     println!("Groth16 Proving taken {:?}", start.elapsed());
    // }
}<|MERGE_RESOLUTION|>--- conflicted
+++ resolved
@@ -303,15 +303,10 @@
     use super::*;
     use crate::witness::test_utils::{check_circuit, test_genesis_plasma_state};
     use bigdecimal::BigDecimal;
-<<<<<<< HEAD
     use crate::franklin_crypto::bellman::pairing::ff::Field;
     use models::node::{Account, AccountAddress, Address, Deposit};
     use crate::franklin_crypto::bellman::plonk::polynomials::Polynomial;
     use crate::franklin_crypto::bellman::plonk::commitments::transcript::Blake2sTranscript;
-=======
-    use ff::Field;
-    use models::node::{Account, Address, Deposit};
->>>>>>> a9af8004
 
     #[test]
     #[ignore]
@@ -490,7 +485,7 @@
         c.clone().synthesize(&mut transpiler).unwrap();
 
         println!("Done transpiling");
-    
+
         let hints = transpiler.into_hints();
 
         use crate::franklin_crypto::bellman::plonk::cs::Circuit as PlonkCircuit;
@@ -578,7 +573,7 @@
         c.clone().synthesize(&mut transpiler).unwrap();
 
         println!("Done transpiling");
-    
+
         let hints = transpiler.into_hints();
 
         let adapted_curcuit = AdaptorCircuit::new(c.clone(), &hints);
