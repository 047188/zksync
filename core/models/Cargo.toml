--- conflicted
+++ resolved
@@ -22,11 +22,8 @@
 log = "0.4"
 futures = { version = "0.3", features = ["compat"] }
 tiny-keccak = "1.4.2"
-<<<<<<< HEAD
 chrono = { version = "0.4", features = ["serde", "rustc-serialize"] }
-=======
 parity-crypto = {version = "0.5.0", features = ["publickey"] }
->>>>>>> 8f0eef8c
 
 [dev-dependencies]
 criterion = "0.3.0"
