use web3::transports::Http;

use zksync_core::state_keeper::ZkSyncStateInitParams;
use zksync_types::{block::Block, AccountMap, AccountTree};

use zksync_testkit::*;
use zksync_testkit::{
    data_restore::verify_restore,
    scenarios::{perform_basic_operations, BlockProcessing},
};
use zksync_types::{Nonce, TokenId};

use crate::{
    eth_account::{parse_ether, EthereumAccount},
    external_commands::{deploy_contracts, get_test_accounts, Contracts},
    zksync_account::ZkSyncAccount,
};

fn create_test_setup_state(
    testkit_config: &TestkitConfig,
    contracts: &Contracts,
    fee_account: &ZkSyncAccount,
) -> (EthereumAccount<Http>, AccountSet<Http>) {
    let transport = Http::new(&testkit_config.web3_url).expect("http transport start");
    let (test_accounts_info, commit_account_info) = get_test_accounts();
    let commit_account = EthereumAccount::new(
        commit_account_info.private_key,
        commit_account_info.address,
        transport.clone(),
        contracts.contract,
        testkit_config.chain_id,
        testkit_config.gas_price_factor,
    );
    let eth_accounts = test_accounts_info
        .into_iter()
        .map(|test_eth_account| {
            EthereumAccount::new(
                test_eth_account.private_key,
                test_eth_account.address,
                transport.clone(),
                contracts.contract,
                testkit_config.chain_id,
                testkit_config.gas_price_factor,
            )
        })
        .collect::<Vec<_>>();

    let zksync_accounts = {
        let mut zksync_accounts = Vec::new();
        zksync_accounts.push(fee_account.clone());
        zksync_accounts.extend(eth_accounts.iter().map(|eth_account| {
            let rng_zksync_key = ZkSyncAccount::rand().private_key;
            ZkSyncAccount::new(
                rng_zksync_key,
                Nonce(0),
                eth_account.address,
                eth_account.private_key,
            )
        }));
        zksync_accounts
    };

    let accounts = AccountSet {
        eth_accounts,
        zksync_accounts,
        fee_account_id: ZKSyncAccountId(0),
    };

    (commit_account, accounts)
}

async fn execute_blocks(
    test_setup: &mut TestSetup,
    start_block_number: u32,
    number_of_verified_iteration_blocks: u16, // Each operation generate 4 blocks
    number_of_committed_iteration_blocks: u16,
    number_of_reverted_iterations_blocks: u16,
) -> (ZkSyncStateInitParams, AccountSet<Http>, Block) {
    let deposit_amount = parse_ether("1.0").unwrap();

<<<<<<< HEAD
    let mut executed_blocks = Vec::new();
    let token = 0;
    let mut states = Vec::new();

    for _ in 0..number_of_verified_iteration_blocks {
        let blocks = perform_basic_operations(
            token,
            test_setup,
            deposit_amount.clone(),
            BlockProcessing::CommitAndVerify,
=======
    let mut tokens = vec![];
    let token = TokenId(0);
    perform_basic_operations(
        token,
        &mut test_setup,
        deposit_amount.clone(),
        block_processing,
    )
    .await;
    tokens.push(token);

    if block_processing == BlockProcessing::NoVerify {
        let blocks_committed = test_setup
            .total_blocks_committed()
            .await
            .expect("total_blocks_committed call fails");
        let blocks_verified = test_setup
            .total_blocks_verified()
            .await
            .expect("total_blocks_verified call fails");
        assert_ne!(blocks_committed, blocks_verified, "no blocks to revert");
        test_setup
            .revert_blocks(blocks_committed - blocks_verified)
            .await
            .expect("revert_blocks call fails");
    } else {
        // Do not restore in reverting state, because there no valid blocks in blockchain
        println!("Start restoring");

        verify_restore(
            &testkit_config.web3_url,
            testkit_config.available_block_chunk_sizes.clone(),
            &contracts,
            fee_account_address,
            test_setup.get_accounts_state().await,
            tokens,
            test_setup.current_state_root.expect("Should exist"),
>>>>>>> 9bdf9140
        )
        .await;
        executed_blocks.extend(blocks.into_iter());
        states.push((
            test_setup.get_current_state().await,
            test_setup.accounts.clone(),
        ));
    }
    test_setup.get_eth_balance(ETHAccountId(0), 0).await;
    for _ in 0..number_of_committed_iteration_blocks - number_of_verified_iteration_blocks {
        let blocks = perform_basic_operations(
            token,
            test_setup,
            deposit_amount.clone(),
            BlockProcessing::NoVerify,
        )
        .await;
        executed_blocks.extend(blocks.into_iter());
        states.push((
            test_setup.get_current_state().await,
            test_setup.accounts.clone(),
        ));
    }
    test_setup.get_eth_balance(ETHAccountId(0), 0).await;

    let executed_blocks_reverse_order = executed_blocks
        .clone()
        .into_iter()
        .rev()
        .take((number_of_reverted_iterations_blocks * 4) as usize)
        .collect::<Vec<_>>();

    let reverted_state_idx = std::cmp::max(
        number_of_verified_iteration_blocks,
        number_of_committed_iteration_blocks - number_of_reverted_iterations_blocks,
    ) - 1;
    let (reverted_state, test_setup_accounts) = states[reverted_state_idx as usize].clone();

    let executed_block = executed_blocks
        [(reverted_state.last_block_number - start_block_number - 1) as usize]
        .clone();

    test_setup
        .revert_blocks(&executed_blocks_reverse_order)
        .await
        .expect("revert_blocks call fails");

    (reverted_state, test_setup_accounts, executed_block)
}

fn balance_tree_to_account_map(balance_tree: &AccountTree) -> AccountMap {
    let mut account_map = AccountMap::default();
    for (id, account) in balance_tree.items.iter() {
        account_map.insert(*id as u32, account.clone());
    }
    account_map
}

async fn revert_blocks_test() {
    let fee_account = ZkSyncAccount::rand();
    let test_config = TestkitConfig::from_env();

    let state = genesis_state(&fee_account.address);

    println!("deploying contracts");
    let contracts = deploy_contracts(false, state.tree.root_hash());
    println!("contracts deployed");

    let (commit_account, account_set) =
        create_test_setup_state(&test_config, &contracts, &fee_account);

    let hash = state.tree.root_hash();
    let (handler, sender, channels) = spawn_state_keeper(&fee_account.address, state);
    let mut test_setup = TestSetup::new(
        channels,
        account_set.clone(),
        &contracts,
        commit_account.clone(),
        hash,
        None,
    );

    // Verify 1
    // Commit 3
    // Revert 2
    // Revert all uncommitted transactions
    let (state, account_set, last_block) = execute_blocks(&mut test_setup, 0, 1, 3, 2).await;

    sender.send(()).expect("sk stop send");
    handler.join().expect("sk thread join");
    let hash = state.tree.root_hash();
    let start_block_number = state.last_block_number;

    let (handler, sender, channels) = spawn_state_keeper(&fee_account.address, state);

    let mut test_setup = TestSetup::new(
        channels,
        account_set.clone(),
        &contracts,
        commit_account.clone(),
        hash,
        Some(last_block),
    );

    // Verify 2
    // Commit 3
    // Revert 2
    // Try to revert some unverified blocks

    let (state, account_set, last_block) =
        execute_blocks(&mut test_setup, start_block_number, 2, 3, 2).await;
    sender.send(()).expect("sk stop send");
    handler.join().expect("sk thread join");

    let hash = state.tree.root_hash();
    let start_block_number = state.last_block_number;

    let (handler, sender, channels) = spawn_state_keeper(&fee_account.address, state);

    let mut test_setup = TestSetup::new(
        channels,
        account_set.clone(),
        &contracts,
        commit_account.clone(),
        hash,
        Some(last_block),
    );
    // Verify 1
    // Commit 1
    // Revert 0
    // Do not revert blocks for verifying restore

    let (state, _, _) = execute_blocks(&mut test_setup, start_block_number, 1, 1, 0).await;
    sender.send(()).expect("sk stop send");
    handler.join().expect("sk thread join");

    verify_restore(
        test_config.web3_url.as_str(),
        test_config.available_block_chunk_sizes.clone(),
        &contracts,
        fee_account.address,
        balance_tree_to_account_map(&state.tree),
        vec![0],
        test_setup.current_state_root.unwrap(),
    )
    .await;
    println!("some blocks are committed and verified \n\n");
}

#[tokio::main]
async fn main() {
    revert_blocks_test().await;
}<|MERGE_RESOLUTION|>--- conflicted
+++ resolved
@@ -1,14 +1,14 @@
 use web3::transports::Http;
 
 use zksync_core::state_keeper::ZkSyncStateInitParams;
-use zksync_types::{block::Block, AccountMap, AccountTree};
+use zksync_types::{block::Block, AccountId, AccountMap, AccountTree};
 
 use zksync_testkit::*;
 use zksync_testkit::{
     data_restore::verify_restore,
     scenarios::{perform_basic_operations, BlockProcessing},
 };
-use zksync_types::{Nonce, TokenId};
+use zksync_types::{BlockNumber, Nonce, TokenId};
 
 use crate::{
     eth_account::{parse_ether, EthereumAccount},
@@ -20,7 +20,7 @@
     testkit_config: &TestkitConfig,
     contracts: &Contracts,
     fee_account: &ZkSyncAccount,
-) -> (EthereumAccount<Http>, AccountSet<Http>) {
+) -> (EthereumAccount, AccountSet) {
     let transport = Http::new(&testkit_config.web3_url).expect("http transport start");
     let (test_accounts_info, commit_account_info) = get_test_accounts();
     let commit_account = EthereumAccount::new(
@@ -71,63 +71,23 @@
 
 async fn execute_blocks(
     test_setup: &mut TestSetup,
-    start_block_number: u32,
+    start_block_number: BlockNumber,
     number_of_verified_iteration_blocks: u16, // Each operation generate 4 blocks
     number_of_committed_iteration_blocks: u16,
     number_of_reverted_iterations_blocks: u16,
-) -> (ZkSyncStateInitParams, AccountSet<Http>, Block) {
+) -> (ZkSyncStateInitParams, AccountSet, Block) {
     let deposit_amount = parse_ether("1.0").unwrap();
 
-<<<<<<< HEAD
     let mut executed_blocks = Vec::new();
     let token = 0;
     let mut states = Vec::new();
 
     for _ in 0..number_of_verified_iteration_blocks {
         let blocks = perform_basic_operations(
-            token,
+            TokenId(token),
             test_setup,
             deposit_amount.clone(),
             BlockProcessing::CommitAndVerify,
-=======
-    let mut tokens = vec![];
-    let token = TokenId(0);
-    perform_basic_operations(
-        token,
-        &mut test_setup,
-        deposit_amount.clone(),
-        block_processing,
-    )
-    .await;
-    tokens.push(token);
-
-    if block_processing == BlockProcessing::NoVerify {
-        let blocks_committed = test_setup
-            .total_blocks_committed()
-            .await
-            .expect("total_blocks_committed call fails");
-        let blocks_verified = test_setup
-            .total_blocks_verified()
-            .await
-            .expect("total_blocks_verified call fails");
-        assert_ne!(blocks_committed, blocks_verified, "no blocks to revert");
-        test_setup
-            .revert_blocks(blocks_committed - blocks_verified)
-            .await
-            .expect("revert_blocks call fails");
-    } else {
-        // Do not restore in reverting state, because there no valid blocks in blockchain
-        println!("Start restoring");
-
-        verify_restore(
-            &testkit_config.web3_url,
-            testkit_config.available_block_chunk_sizes.clone(),
-            &contracts,
-            fee_account_address,
-            test_setup.get_accounts_state().await,
-            tokens,
-            test_setup.current_state_root.expect("Should exist"),
->>>>>>> 9bdf9140
         )
         .await;
         executed_blocks.extend(blocks.into_iter());
@@ -136,10 +96,12 @@
             test_setup.accounts.clone(),
         ));
     }
-    test_setup.get_eth_balance(ETHAccountId(0), 0).await;
+    test_setup
+        .get_eth_balance(ETHAccountId(0), TokenId(0))
+        .await;
     for _ in 0..number_of_committed_iteration_blocks - number_of_verified_iteration_blocks {
         let blocks = perform_basic_operations(
-            token,
+            TokenId(token),
             test_setup,
             deposit_amount.clone(),
             BlockProcessing::NoVerify,
@@ -151,7 +113,9 @@
             test_setup.accounts.clone(),
         ));
     }
-    test_setup.get_eth_balance(ETHAccountId(0), 0).await;
+    test_setup
+        .get_eth_balance(ETHAccountId(0), TokenId(0))
+        .await;
 
     let executed_blocks_reverse_order = executed_blocks
         .clone()
@@ -167,7 +131,7 @@
     let (reverted_state, test_setup_accounts) = states[reverted_state_idx as usize].clone();
 
     let executed_block = executed_blocks
-        [(reverted_state.last_block_number - start_block_number - 1) as usize]
+        [(*reverted_state.last_block_number - *start_block_number - 1) as usize]
         .clone();
 
     test_setup
@@ -181,7 +145,7 @@
 fn balance_tree_to_account_map(balance_tree: &AccountTree) -> AccountMap {
     let mut account_map = AccountMap::default();
     for (id, account) in balance_tree.items.iter() {
-        account_map.insert(*id as u32, account.clone());
+        account_map.insert(AccountId(*id as u32), account.clone());
     }
     account_map
 }
@@ -214,7 +178,8 @@
     // Commit 3
     // Revert 2
     // Revert all uncommitted transactions
-    let (state, account_set, last_block) = execute_blocks(&mut test_setup, 0, 1, 3, 2).await;
+    let (state, account_set, last_block) =
+        execute_blocks(&mut test_setup, BlockNumber(0), 1, 3, 2).await;
 
     sender.send(()).expect("sk stop send");
     handler.join().expect("sk thread join");
@@ -270,7 +235,7 @@
         &contracts,
         fee_account.address,
         balance_tree_to_account_map(&state.tree),
-        vec![0],
+        vec![TokenId(0)],
         test_setup.current_state_root.unwrap(),
     )
     .await;
