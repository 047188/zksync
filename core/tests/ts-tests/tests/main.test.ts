import { expect } from 'chai';
import { BigNumber, utils } from 'ethers';
import { Wallet, types } from 'zksync';

import { Tester } from './tester';
import './priority-ops';
import './change-pub-key';
import './transfer';
import './withdraw';
import './forced-exit';
import './misc';

const TX_AMOUNT = utils.parseEther('10.0');
// should be enough for ~100 test transactions (excluding fees), increase if needed
const DEPOSIT_AMOUNT = TX_AMOUNT.mul(200);

// prettier-ignore
const TestSuite = (token: types.TokenSymbol, transport: 'HTTP' | 'WS') =>
describe(`ZkSync integration tests (token: ${token}, transport: ${transport})`, () => {
    let tester: Tester;
    let alice: Wallet;
    let bob: Wallet;
    let operatorBalance: BigNumber;

    before('create tester and test wallets', async () => {
        tester = await Tester.init('localhost', transport);
        alice = await tester.fundedWallet('5.0');
        bob = await tester.emptyWallet();
        operatorBalance = await tester.operatorBalance(token);
    });

    after('disconnect tester', async () => {
        await tester.disconnect();
    });

    step('should execute an auto-approved deposit', async () => {
        await tester.testDeposit(alice, token, DEPOSIT_AMOUNT, true);
    });

    step('should execute a normal deposit', async () => {
        if (token == 'ETH') {
            await tester.testDeposit(alice, token, DEPOSIT_AMOUNT);
        } else {
            expect(await tester.syncWallet.isERC20DepositsApproved(token), 'Token should not be approved').to.be.false;
            const approveERC20 = await tester.syncWallet.approveERC20TokenDeposits(token);
            await approveERC20.wait();
            expect(await tester.syncWallet.isERC20DepositsApproved(token), 'Token should be approved').to.be.true;
            await tester.testDeposit(alice, token, DEPOSIT_AMOUNT);
            expect(await tester.syncWallet.isERC20DepositsApproved(token), 'Token should still be approved').to.be.true;
        }
    });

    step('should change pubkey onchain', async () => {
        await tester.testChangePubKey(alice, token, true);
    });

    step('should execute a transfer to new account', async () => {
        await tester.testTransfer(alice, bob, token, TX_AMOUNT);
    });

    step('should execute a transfer to existing account', async () => {
        await tester.testTransfer(alice, bob, token, TX_AMOUNT);
    });

    it('should execute a transfer to self', async () => {
        await tester.testTransfer(alice, alice, token, TX_AMOUNT);
    });

    step('should change pubkey offchain for alice', async () => {
        await tester.testChangePubKey(alice, token, false);
    });

    step('should test multi-transfers', async () => {
        await tester.testBatch(alice, bob, token, TX_AMOUNT);
        await tester.testIgnoredBatch(alice, bob, token, TX_AMOUNT);
        await tester.testFailedBatch(alice, bob, token, TX_AMOUNT);
    });

    step('should execute a withdrawal', async () => {
        await tester.testVerifiedWithdraw(alice, token, TX_AMOUNT);
    });

    step('should execute a fast withdrawal', async () => {
        await tester.testVerifiedWithdraw(alice, token, TX_AMOUNT, true);
<<<<<<< HEAD
    });

    step('should execute a ForcedExit', async () => {
        await tester.testVerifiedForcedExit(alice, bob, token);
=======
>>>>>>> 5de003d1
    });

    it('should check collected fees', async () => {
        const collectedFee = (await tester.operatorBalance(token)).sub(operatorBalance);
        expect(collectedFee.eq(tester.runningFee), 'Fee collection failed').to.be.true;
    });

    it('should fail trying to send tx with wrong signature', async () => {
        await tester.testWrongSignature(alice, bob, token, TX_AMOUNT);
    });

    it('should succeed resending a previously failed tx', async () => {
        let nick = await tester.fundedWallet('5.0');
        let mike = await tester.emptyWallet();
        await tester.testTransactionResending(nick, mike, token, TX_AMOUNT);
    })

    describe('Full Exit tests', () => {
        let carl: Wallet;

        before('create a test wallet', async () => {
            carl = await tester.fundedWallet('5.0');
        });

        step('should execute full-exit on random wallet', async () => {
            await tester.testFullExit(carl, token, 145);
        });

        step('should fail full-exit with wrong eth-signer', async () => {
            // make a deposit so that wallet is assigned an accountId
            await tester.testDeposit(carl, token, DEPOSIT_AMOUNT, true);

            const oldSigner = carl.ethSigner;
            carl.ethSigner = tester.ethWallet;
            const [before, after] = await tester.testFullExit(carl, token);
            expect(before.eq(0), "Balance before Full Exit must be non-zero").to.be.false;
            expect(before.eq(after), "Balance after incorrect Full Exit should not change").to.be.true;
            carl.ethSigner = oldSigner;
        });

        step('should execute a normal full-exit', async () => {
            const [before, after] = await tester.testFullExit(carl, token);
            expect(before.eq(0), "Balance before Full Exit must be non-zero").to.be.false;
            expect(after.eq(0), "Balance after Full Exit must be zero").to.be.true;
        });

        step('should execute full-exit on an empty wallet', async () => {
            const [before, after] = await tester.testFullExit(carl, token);
            expect(before.eq(0), "Balance before Full Exit must be zero (we've already withdrawn all the funds)").to.be.true;
            expect(after.eq(0), "Balance after Full Exit must be zero").to.be.true;
        });
    });
});

const transports = process.env.TEST_TRANSPORT ? [process.env.TEST_TRANSPORT.toUpperCase()] : ['HTTP', 'WS'];
const tokens = process.env.TEST_TOKEN ? [process.env.TEST_TOKEN.toUpperCase()] : ['ETH', 'DAI'];

for (const transport of transports) {
    for (const token of tokens) {
        // @ts-ignore
        TestSuite(token, transport);
    }
}<|MERGE_RESOLUTION|>--- conflicted
+++ resolved
@@ -82,13 +82,10 @@
 
     step('should execute a fast withdrawal', async () => {
         await tester.testVerifiedWithdraw(alice, token, TX_AMOUNT, true);
-<<<<<<< HEAD
     });
 
     step('should execute a ForcedExit', async () => {
         await tester.testVerifiedForcedExit(alice, bob, token);
-=======
->>>>>>> 5de003d1
     });
 
     it('should check collected fees', async () => {
