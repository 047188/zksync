import { Tester } from './tester';
import { expect } from 'chai';
import { Wallet, types } from 'zksync';
import { utils } from 'ethers';

type TokenLike = types.TokenLike;

declare module './tester' {
    interface Tester {
<<<<<<< HEAD
        testMintNFT(
            wallet: Wallet,
            receiver: Wallet,
            contentHash: string,
            feeToken: TokenLike,
            waitVerified?: boolean
        ): Promise<any>;
    }
}

Tester.prototype.testMintNFT = async function (
    wallet: Wallet,
    receiver: Wallet,
    contentHash: string,
    feeToken: TokenLike,
    waitVerified?: boolean
) {
=======
        testMintNFT(wallet: Wallet, receiver: Wallet, feeToken: TokenLike): Promise<types.NFT>;
    }
}

Tester.prototype.testMintNFT = async function (wallet: Wallet, receiver: Wallet, feeToken: TokenLike) {
>>>>>>> ba714b0a
    const type = 'MintNFT';
    const contentHash = utils.randomBytes(32);
    let { totalFee: fee } = await this.syncProvider.getTransactionFee(type, wallet.address(), feeToken);

    const handle = await wallet.mintNFT({
        recipient: receiver.address(),
        contentHash,
        feeToken,
        fee
    });

    const balanceBefore = await wallet.getBalance(feeToken);
    let receipt;
    if (waitVerified === true) {
        receipt = await handle.awaitVerifyReceipt();
    } else {
        receipt = await handle.awaitReceipt();
    }

    expect(receipt.success, `Mint NFT failed with a reason: ${receipt.failReason}`).to.be.true;

    const balanceAfter = await wallet.getBalance(feeToken);

    expect(balanceBefore.sub(balanceAfter).eq(fee), 'Wrong amount in wallet after withdraw').to.be.true;
    const state = await receiver.getAccountState();
<<<<<<< HEAD
    const nft: any = Object.values(state.committed.nfts)[0];
    expect(nft !== undefined);
    expect(nft.contentHash == contentHash).to.be.true;
=======
    const nft = Object.values(state.committed.nfts)[0];
    expect(nft.contentHash).eq(utils.hexlify(contentHash));
>>>>>>> ba714b0a

    this.runningFee = this.runningFee.add(fee);
    return nft;
};<|MERGE_RESOLUTION|>--- conflicted
+++ resolved
@@ -7,31 +7,19 @@
 
 declare module './tester' {
     interface Tester {
-<<<<<<< HEAD
-        testMintNFT(
-            wallet: Wallet,
-            receiver: Wallet,
-            contentHash: string,
-            feeToken: TokenLike,
-            waitVerified?: boolean
-        ): Promise<any>;
+        testMintNFT(wallet: Wallet, receiver: Wallet, feeToken: TokenLike,
+
+                    waitVerified?: boolean
+                    ): Promise<types.NFT>;
     }
 }
 
 Tester.prototype.testMintNFT = async function (
     wallet: Wallet,
     receiver: Wallet,
-    contentHash: string,
     feeToken: TokenLike,
     waitVerified?: boolean
 ) {
-=======
-        testMintNFT(wallet: Wallet, receiver: Wallet, feeToken: TokenLike): Promise<types.NFT>;
-    }
-}
-
-Tester.prototype.testMintNFT = async function (wallet: Wallet, receiver: Wallet, feeToken: TokenLike) {
->>>>>>> ba714b0a
     const type = 'MintNFT';
     const contentHash = utils.randomBytes(32);
     let { totalFee: fee } = await this.syncProvider.getTransactionFee(type, wallet.address(), feeToken);
@@ -57,14 +45,9 @@
 
     expect(balanceBefore.sub(balanceAfter).eq(fee), 'Wrong amount in wallet after withdraw').to.be.true;
     const state = await receiver.getAccountState();
-<<<<<<< HEAD
     const nft: any = Object.values(state.committed.nfts)[0];
     expect(nft !== undefined);
-    expect(nft.contentHash == contentHash).to.be.true;
-=======
-    const nft = Object.values(state.committed.nfts)[0];
     expect(nft.contentHash).eq(utils.hexlify(contentHash));
->>>>>>> ba714b0a
 
     this.runningFee = this.runningFee.add(fee);
     return nft;
