export CI_PIPELINE_ID ?= $(shell date +"%Y-%m-%d-%s")
export SERVER_DOCKER_IMAGE ?=matterlabs/server:$(ZKSYNC_ENV)
export PROVER_DOCKER_IMAGE ?=matterlabs/prover:$(ZKSYNC_ENV)
export NGINX_DOCKER_IMAGE ?= matterlabs/nginx:$(ZKSYNC_ENV)
export GETH_DOCKER_IMAGE ?= matterlabs/geth:latest
export CI_DOCKER_IMAGE ?= matterlabs/ci

# Getting started

# Check and change environment (listed here for autocomplete and documentation only)
env:	

# Get everything up and running for the first time
init:
	@bin/init

yarn:
	@cd js/client && yarn
	@cd js/explorer && yarn
	@cd contracts && yarn
	@cd js/tests && yarn


# Helpers

# This will prompt user to confirm an action on production environment
confirm_action:
	@bin/.confirm_action


# Database tools

sql = psql "$(DATABASE_URL)" -c 

db-test:
	@bin/db-test

db-test-reset:
	@bin/db-test reset

db-setup:
	@bin/db-setup

db-insert-contract:
	@bin/db-insert-contract.sh

db-reset: confirm_action db-wait db-drop db-setup db-insert-contract
	@echo database is ready

db-migrate: confirm_action
	@cd core/storage && diesel migration run

db-drop: confirm_action
	@# this is used to clear the produciton db; cannot do `diesel database reset` because we don't own the db
	@echo DATABASE_URL=$(DATABASE_URL)
	@$(sql) 'DROP OWNED BY CURRENT_USER CASCADE' || \
		{ $(sql) 'DROP SCHEMA IF EXISTS public CASCADE' && $(sql)'CREATE SCHEMA public'; }

db-wait:
	@bin/db-wait

genesis: confirm_action
	@bin/genesis.sh

# Frontend clients

dist-config:
	bin/.gen_js_config > js/client/src/env-config.js
	bin/.gen_js_config > js/explorer/src/env-config.js

client:
	@cd js/client && yarn update_franklin_lib
	@cd js/client && yarn serve

explorer: dist-config
	@cd js/explorer && yarn update_franklin_lib
	@cd js/explorer && yarn serve

dist-client:
	@cd js/client && yarn build

dist-explorer: dist-config
	@cd js/explorer && yarn build

image-nginx: dist-client dist-explorer
	@docker build -t "${NGINX_DOCKER_IMAGE}" -f ./docker/nginx/Dockerfile .

push-image-nginx: image-nginx
	docker push "${NGINX_DOCKER_IMAGE}"

image-ci:
	@docker build -t "${CI_DOCKER_IMAGE}" -f ./docker/ci/Dockerfile .

push-image-ci:
	docker push "${CI_DOCKER_IMAGE}"

# Using RUST+Linux docker image (ekidd/rust-musl-builder) to build for Linux. More at https://github.com/emk/rust-musl-builder
docker-options = --rm -v $(shell pwd):/home/rust/src -v cargo-git:/home/rust/.cargo/git -v cargo-registry:/home/rust/.cargo/registry --env-file $(ZKSYNC_HOME)/etc/env/$(ZKSYNC_ENV).env
rust-musl-builder = @docker run $(docker-options) ekidd/rust-musl-builder


# Rust: main stuff


dummy-prover:
	cargo run --bin dummy_prover

prover:
	@cargo run --release --bin prover

server:
	@cargo run --bin server --release

sandbox:
	@cargo run --bin sandbox

# See more more at https://github.com/emk/rust-musl-builder#caching-builds
build-target:
	$(rust-musl-builder) sudo chown -R rust:rust /home/rust/.cargo/git /home/rust/.cargo/registry
	$(rust-musl-builder) cargo build --release

clean-target:
	$(rust-musl-builder) cargo clean

image-server: build-target
	@docker build -t "${SERVER_DOCKER_IMAGE}" -f ./docker/server/Dockerfile .

image-prover: build-target
	@docker build -t "${PROVER_DOCKER_IMAGE}" -f ./docker/prover/Dockerfile .

image-rust: image-server image-prover

push-image-rust: image-rust
	docker push "${SERVER_DOCKER_IMAGE}"
	docker push "${PROVER_DOCKER_IMAGE}"

# Contracts

deploy-contracts: confirm_action
	@bin/deploy-contracts.sh

test-contracts: confirm_action build-contracts
	@bin/contracts-test.sh

build-contracts: confirm_action flatten
	@bin/prepare-test-contracts.sh
	@cd contracts && yarn build

define flatten_file
	@cd contracts && scripts/solidityFlattener.pl --mainsol $(1) --outputsol flat/$(1);
endef

# Flatten contract source
flatten: prepare-contracts
	@mkdir -p contracts/flat
	$(call flatten_file,Franklin.sol)
	$(call flatten_file,Governance.sol)
	$(call flatten_file,PriorityQueue.sol)
	$(call flatten_file,Verifier.sol)

gen-keys-if-not-present:
	# TODO: change compile-time contract reads in abi.rs
	@mkdir -p contracts/build
	@touch contracts/build/Franklin.json
	@touch contracts/build/Governance.json
	@touch contracts/build/PriorityQueue.json
	
	test -f keys/${BLOCK_SIZE_CHUNKS}/${ACCOUNT_TREE_DEPTH}/franklin_pk.key || gen-keys

prepare-contracts:
	@cp keys/${BLOCK_SIZE_CHUNKS}/${ACCOUNT_TREE_DEPTH}/VerificationKey.sol contracts/contracts/VerificationKey.sol || (echo "please run gen-keys" && exit 1)

# testing

loadtest: confirm_action
	@bin/loadtest.sh

integration-simple:
	@cd js/tests && yarn && yarn simple

integration-full-exit:
	@cd js/tests && yarn && yarn full-exit

price:
	@node contracts/scripts/check-price.js

# Loadtest

run-loadtest: confirm_action
	@cd js/franklin_lib && yarn loadtest

prepare-loadtest: confirm_action
	@node js/loadtest/loadtest.js prepare

rescue: confirm_action
	@node js/loadtest/rescue.js

deposit: confirm_action
	@node contracts/scripts/deposit.js

# Devops: main

# (Re)deploy contracts and database
ifeq (dev,$(ZKSYNC_ENV))
redeploy: confirm_action stop deploy-contracts db-insert-contract bin/minikube-copy-keys-to-host
else
redeploy: confirm_action stop deploy-contracts db-insert-contract
endif

ifeq (dev,$(ZKSYNC_ENV))
init-deploy: confirm_action deploy-contracts db-insert-contract bin/minikube-copy-keys-to-host
else
init-deploy: confirm_action deploy-contracts db-insert-contract
endif

start-local:
	@kubectl apply -f ./etc/kube/minikube/server.yaml
	@kubectl apply -f ./etc/kube/minikube/prover.yaml
	./bin/kube-update-server-vars
	@kubectl apply -f ./etc/kube/minikube/postgres.yaml
	@kubectl apply -f ./etc/kube/minikube/geth.yaml

dockerhub-push: image-nginx image-rust
	docker push "${NGINX_DOCKER_IMAGE}"

apply-kubeconfig:
	@bin/k8s-apply

update-rust: push-image-rust apply-kubeconfig
	@kubectl patch deployment $(ZKSYNC_ENV)-server -p "{\"spec\":{\"template\":{\"metadata\":{\"labels\":{\"date\":\"$(shell date +%s)\"}}}}}"
	@kubectl patch deployment $(ZKSYNC_ENV)-prover -p "{\"spec\":{\"template\":{\"metadata\":{\"labels\":{\"date\":\"$(shell date +%s)\"}}}}}"

update-nginx: push-image-nginx apply-kubeconfig
	@kubectl patch deployment $(ZKSYNC_ENV)-nginx -p "{\"spec\":{\"template\":{\"metadata\":{\"labels\":{\"date\":\"$(shell date +%s)\"}}}}}"

update-all: update-rust update-nginx apply-kubeconfig

start-kube: apply-kubeconfig

ifeq (dev,$(ZKSYNC_ENV))
start: image-nginx image-rust start-local
else
start: apply-kubeconfig start-prover start-server start-nginx
endif

ifeq (dev,$(ZKSYNC_ENV))
stop: confirm_action
	@echo TODO: fix minikube local dev
#	@kubectl delete deployments --selector=app=dev-server
#	@kubectl delete deployments --selector=app=dev-prover
#	@kubectl delete deployments --selector=app=dev-nginx
#	@kubectl delete svc --selector=app=dev-server
#	@kubectl delete svc --selector=app=dev-nginx
#	@kubectl delete -f ./etc/kube/minikube/postgres.yaml
#	@kubectl delete -f ./etc/kube/minikube/geth.yaml
else ifeq (ci,$(ZKSYNC_ENV))
stop:
else
stop: confirm_action stop-prover stop-server stop-nginx
endif

restart: stop start

start-prover:
	@bin/kube scale deployments/$(ZKSYNC_ENV)-prover --replicas=1

start-nginx:
	@bin/kube scale deployments/$(ZKSYNC_ENV)-nginx --replicas=1

start-server:
	@bin/kube scale deployments/$(ZKSYNC_ENV)-server --replicas=1

stop-prover:
	@bin/kube scale deployments/$(ZKSYNC_ENV)-prover --replicas=0

stop-server:
	@bin/kube scale deployments/$(ZKSYNC_ENV)-server --replicas=0

stop-nginx:
	@bin/kube scale deployments/$(ZKSYNC_ENV)-nginx --replicas=0

# Monitoring

status:
	@curl $(API_SERVER)/api/v0.1/status; echo

log-server:
	kubectl logs -f deployments/$(ZKSYNC_ENV)-server

log-prover:
	kubectl logs --tail 300 -f deployments/$(ZKSYNC_ENV)-prover

# Kubernetes: monitoring shortcuts

pods:
	kubectl get pods -o wide | grep -v Pending

nodes:
	kubectl get nodes -o wide


# Dev environment

dev-up:
	@docker-compose up -d postgres geth
	@docker-compose up -d tesseracts


dev-down:
	@docker-compose stop tesseracts
	@docker-compose stop postgres geth

geth-up: geth
	@docker-compose up geth


# Auxillary docker containers for dev environment (usually no need to build, just use images from dockerhub)

dev-build-geth:
	@docker build -t "${GETH_DOCKER_IMAGE}" ./docker/geth

dev-push-geth:
	@docker push "${GETH_DOCKER_IMAGE}"

# Key generator 

make-keys:
	@cargo run -p key_generator --release --bin key_generator

 # Data Restore

data-restore-setup-and-run: data-restore-build data-restore-restart

data-restore-db-prepare: confirm_action db-reset

data-restore-build:
	@cargo build -p data_restore --release --bin data_restore

data-restore-restart: confirm_action data-restore-db-prepare
	@cargo run --bin data_restore --release -- --genesis

data-restore-continue:
<<<<<<< HEAD
	@cargo run --bin data_restore --release -- --continue
	
=======
	@./target/release/data_restore
>>>>>>> c7c2bbc6
<|MERGE_RESOLUTION|>--- conflicted
+++ resolved
@@ -340,9 +340,4 @@
 	@cargo run --bin data_restore --release -- --genesis
 
 data-restore-continue:
-<<<<<<< HEAD
-	@cargo run --bin data_restore --release -- --continue
-	
-=======
-	@./target/release/data_restore
->>>>>>> c7c2bbc6
+	@cargo run --bin data_restore --release -- --continue