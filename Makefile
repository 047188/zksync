export CI_PIPELINE_ID ?= $(shell date +"%Y-%m-%d-%s")
export SERVER_DOCKER_IMAGE ?=matterlabs/server:latest
export PROVER_DOCKER_IMAGE ?=matterlabs/prover:latest
export NGINX_DOCKER_IMAGE ?= matterlabs/nginx:$(FRANKLIN_ENV)

export GETH_DOCKER_IMAGE ?= gluk64/franklin:geth
export FLATTENER_DOCKER_IMAGE ?= gluk64/franklin:flattener

# Getting started

# Check and change environment (listed here for autocomplete and documentation only)
env:	

# Get everything up and running for the first time
init:
	@bin/init

yarn:
	@cd js/franklin_lib && yarn
	@cd js/client && yarn
	@cd js/explorer && yarn
	@cd contracts && yarn


# Helpers

# This will prompt user to confirm an action on production environment
confirm_action:
	@bin/.confirm_action


# Database tools

sql = psql "$(DATABASE_URL)" -c 

db-test:
	@bin/db-test

db-test-reset:
	@bin/db-test reset

db-setup:
	@bin/db-setup

db-insert-contract:
	@bin/db-insert-contract.sh

update-frontend-contract:
	@bin/update-frontend-contract.sh

db-reset: confirm_action db-wait db-drop db-setup db-insert-contract update-frontend-contract
	@echo database is ready

db-migrate: confirm_action
	@cd core/storage && diesel migration run

db-drop: confirm_action
	@# this is used to clear the produciton db; cannot do `diesel database reset` because we don't own the db
	@echo DATABASE_URL=$(DATABASE_URL)
	@$(sql) 'DROP OWNED BY CURRENT_USER CASCADE' || \
		{ $(sql) 'DROP SCHEMA IF EXISTS public CASCADE' && $(sql)'CREATE SCHEMA public'; }

db-wait:
	@bin/db-wait

genesis: confirm_action db-reset
	@bin/genesis.sh

# Frontend clients

dist-config:
	bin/.gen_js_config > js/client/src/env-config.js
	bin/.gen_js_config > js/explorer/src/env-config.js

client:
	@cd js/client && yarn serve

explorer: dist-config
	@cd js/explorer && yarn dev

dist-client:
	@cd js/client && yarn build

dist-explorer: dist-config
	@cd js/explorer && yarn build

image-nginx: dist-client dist-explorer
	@docker build -t "${NGINX_DOCKER_IMAGE}" -f ./docker/nginx/Dockerfile .

push-image-nginx: image-nginx
	docker push "${NGINX_DOCKER_IMAGE}"

# Using RUST+Linux docker image (ekidd/rust-musl-builder) to build for Linux. More at https://github.com/emk/rust-musl-builder
docker-options = --rm -v $(shell pwd):/home/rust/src -v cargo-git:/home/rust/.cargo/git -v cargo-registry:/home/rust/.cargo/registry
rust-musl-builder = @docker run $(docker-options) ekidd/rust-musl-builder


# Rust: main stuff


dummy-prover:
	cargo run --bin dummy_prover

prover:
	@cargo run --release --bin prover

server:
	@cargo run --bin server --release

sandbox:
	@cargo run --bin sandbox

# See more more at https://github.com/emk/rust-musl-builder#caching-builds
build-target:
	$(rust-musl-builder) sudo chown -R rust:rust /home/rust/.cargo/git /home/rust/.cargo/registry
	$(rust-musl-builder) cargo build --release

clean-target:
	$(rust-musl-builder) cargo clean

image-server: build-target
	docker build -t "${SERVER_DOCKER_IMAGE}" -f ./docker/server/Dockerfile .

image-prover: build-target
	docker build -t "${PROVER_DOCKER_IMAGE}" -f ./docker/prover/Dockerfile .

image-rust: image-server image-prover

push-image-rust: image-rust
	docker push "${SERVER_DOCKER_IMAGE}"
	docker push "${PROVER_DOCKER_IMAGE}"

# Contracts

deploy-contracts: confirm_action
	@bin/deploy-contracts.sh

test-contracts: confirm_action build-contracts
	@bin/contracts-test.sh

build-contracts: confirm_action
	@bin/prepare-test-contracts.sh
	@cd contracts && yarn build

# Publish source to etherscan.io
publish-source:
	@node contracts/scripts/publish-source.js
	@echo sources published

# testing
price:
	@node contracts/scripts/check-price.js

# Loadtest

run-loadtest: confirm_action
	@cd js/franklin_lib && yarn loadtest

prepare-loadtest: confirm_action
	@node js/loadtest/loadtest.js prepare

rescue: confirm_action
	@node js/loadtest/rescue.js

deposit: confirm_action
	@node contracts/scripts/deposit.js

# Devops: main

# (Re)deploy contracts and database
ifeq (dev,$(FRANKLIN_ENV))
redeploy: confirm_action stop deploy-contracts db-insert-contract bin/minikube-copy-keys-to-host
else
redeploy: confirm_action stop deploy-contracts db-insert-contract
endif

ifeq (dev,$(FRANKLIN_ENV))
init-deploy: confirm_action deploy-contracts db-insert-contract bin/minikube-copy-keys-to-host
else
init-deploy: confirm_action deploy-contracts db-insert-contract
endif

start-local:
	@kubectl apply -f ./etc/kube/minikube/server.yaml
	@kubectl apply -f ./etc/kube/minikube/prover.yaml
	./bin/kube-update-server-vars
	@kubectl apply -f ./etc/kube/minikube/postgres.yaml
	@kubectl apply -f ./etc/kube/minikube/geth.yaml

dockerhub-push: image-nginx image-rust
	docker push "${NGINX_DOCKER_IMAGE}"

apply-kubeconfig:
	@bin/k8s-apply

update-rust: push-image-rust apply-kubeconfig
	@kubectl patch deployment $(FRANKLIN_ENV)-server -p "{\"spec\":{\"template\":{\"metadata\":{\"labels\":{\"date\":\"$(shell date +%s)\"}}}}}"
	@kubectl patch deployment $(FRANKLIN_ENV)-prover -p "{\"spec\":{\"template\":{\"metadata\":{\"labels\":{\"date\":\"$(shell date +%s)\"}}}}}"

update-nginx: push-image-nginx apply-kubeconfig
	@kubectl patch deployment $(FRANKLIN_ENV)-nginx -p "{\"spec\":{\"template\":{\"metadata\":{\"labels\":{\"date\":\"$(shell date +%s)\"}}}}}"

update-all: update-rust update-nginx apply-kubeconfig

start-kube: apply-kubeconfig

ifeq (dev,$(FRANKLIN_ENV))
start: image-nginx image-rust start-local
else
start: apply-kubeconfig start-prover start-server start-nginx
endif

ifeq (dev,$(FRANKLIN_ENV))
stop: confirm_action
<<<<<<< HEAD
	#@kubectl delete deployments --selector=app=dev-server
	#@kubectl delete deployments --selector=app=dev-prover
	#@kubectl delete deployments --selector=app=dev-nginx
	#@kubectl delete svc --selector=app=dev-server
	#@kubectl delete svc --selector=app=dev-nginx
	# not deleting postgres, geth and tesseract resources assuming they are being used for development too.
=======
	@kubectl delete deployments --selector=app=dev-server
	@kubectl delete deployments --selector=app=dev-prover
	@kubectl delete deployments --selector=app=dev-nginx
	@kubectl delete svc --selector=app=dev-server
	@kubectl delete svc --selector=app=dev-nginx
	@kubectl delete -f ./etc/kube/minikube/postgres.yaml
	@kubectl delete -f ./etc/kube/minikube/geth.yaml
>>>>>>> 9b41f471
else ifeq (ci,$(FRANKLIN_ENV))
stop:
else
stop: confirm_action stop-prover stop-server stop-nginx
endif

restart: stop start

start-prover:
	@bin/kube scale deployments/$(FRANKLIN_ENV)-prover --replicas=1

start-nginx:
	@bin/kube scale deployments/$(FRANKLIN_ENV)-nginx --replicas=1

start-server:
	@bin/kube scale deployments/$(FRANKLIN_ENV)-server --replicas=1

stop-prover:
	@bin/kube scale deployments/$(FRANKLIN_ENV)-prover --replicas=0

stop-server:
	@bin/kube scale deployments/$(FRANKLIN_ENV)-server --replicas=0

stop-nginx:
	@bin/kube scale deployments/$(FRANKLIN_ENV)-nginx --replicas=0

# Monitoring

status:
	@curl $(API_SERVER)/api/v0.1/status; echo

log-server:
	kubectl logs -f deployments/$(FRANKLIN_ENV)-server

log-prover:
	kubectl logs --tail 300 -f deployments/$(FRANKLIN_ENV)-prover

# Kubernetes: monitoring shortcuts

pods:
	kubectl get pods -o wide | grep -v Pending

nodes:
	kubectl get nodes -o wide


# Dev environment

dev-up:
	@{ docker ps | grep -q "$(GETH_DOCKER_IMAGE)" && echo "Dev env already running" && exit 1; } || echo -n
	@docker-compose up -d postgres geth
	@docker-compose up -d tesseracts

dev-down:
	@docker-compose stop postgres geth
	@docker-compose stop tesseracts

geth-up: geth
	@docker-compose up geth


# Auxillary docker containers for dev environment (usually no need to build, just use images from dockerhub)

dev-build-geth:
	@docker build -t "${GETH_DOCKER_IMAGE}" ./docker/geth

dev-build-flattener:
	@docker build -t "${FLATTENER_DOCKER_IMAGE}" ./docker/flattener

dev-push-geth:
	@docker push "${GETH_DOCKER_IMAGE}"

dev-push-flattener:
	@docker push "${FLATTENER_DOCKER_IMAGE}"
# Key generator 

make-keys:
	@cargo run -p key_generator --release --bin key_generator

 # Data Restore

data-restore-setup-and-run: data-restore-build data-restore-restart

data-restore-db-prepare: db-drop db-wait db-setup

data-restore-build:
	@cargo build -p data_restore --release --bin data_restore

data-restore-restart: confirm_action data-restore-db-prepare
	@./target/release/data_restore

data-restore-continue:
	@./target/release/data_restore
	<|MERGE_RESOLUTION|>--- conflicted
+++ resolved
@@ -212,14 +212,6 @@
 
 ifeq (dev,$(FRANKLIN_ENV))
 stop: confirm_action
-<<<<<<< HEAD
-	#@kubectl delete deployments --selector=app=dev-server
-	#@kubectl delete deployments --selector=app=dev-prover
-	#@kubectl delete deployments --selector=app=dev-nginx
-	#@kubectl delete svc --selector=app=dev-server
-	#@kubectl delete svc --selector=app=dev-nginx
-	# not deleting postgres, geth and tesseract resources assuming they are being used for development too.
-=======
 	@kubectl delete deployments --selector=app=dev-server
 	@kubectl delete deployments --selector=app=dev-prover
 	@kubectl delete deployments --selector=app=dev-nginx
@@ -227,7 +219,6 @@
 	@kubectl delete svc --selector=app=dev-nginx
 	@kubectl delete -f ./etc/kube/minikube/postgres.yaml
 	@kubectl delete -f ./etc/kube/minikube/geth.yaml
->>>>>>> 9b41f471
 else ifeq (ci,$(FRANKLIN_ENV))
 stop:
 else
