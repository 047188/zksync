import BN = require('bn.js');
import { bigNumberify, BigNumber, BigNumberish } from 'ethers/utils';

export function floatToInteger(floatBytes: Buffer, exp_bits: number, mantissa_bits: number, exp_base: number): BN {
    const floatHolder = new BN(floatBytes, 16, 'be'); // keep bit order
    const totalBits = floatBytes.length * 8 - 1; // starts from zero
    let expBase = new BN(exp_base);
    let exponent = new BN(0);
    let exp_power_of_to = new BN(1);
    const two = new BN(2);
    for (let i = 0; i < exp_bits; i++) {
        if (floatHolder.testn(totalBits - i)) {
            exponent = exponent.add(exp_power_of_to);
        }
        exp_power_of_to = exp_power_of_to.mul(two);
    }
    exponent = expBase.pow(exponent);
    let mantissa = new BN(0);
    let mantissa_power_of_to = new BN(1);
    for (let i = 0; i < mantissa_bits; i++) {
        if (floatHolder.testn(totalBits - exp_bits - i)) {
            mantissa = mantissa.add(mantissa_power_of_to);
        }
        mantissa_power_of_to = mantissa_power_of_to.mul(two);
    }
    return exponent.mul(mantissa);
}

export function integerToFloat(integer: BN, exp_bits: number, mantissa_bits: number, exp_base: number): Buffer {
    function integerToFloatInner(integer, exp_bits, mantissa_bits, exp_base, second_pass) {
        // change strategy. First try to guess the precision, and then reparse;
        const maxMantissa = new BN(1).ushln(mantissa_bits).subn(1);
        const maxExponent = new BN(exp_base).pow(new BN(1).ushln(exp_bits).subn(1));
        // try to get the best precision
        const exponentBase = new BN(exp_base);
        let exponent = new BN(0);
        let one = new BN(1);
        if (integer.gt(maxMantissa)) {
            let exponentGuess = integer.div(maxMantissa);
            let exponentTmp = exponentGuess;

            while (exponentTmp.gte(exponentBase)) {
                exponentTmp = exponentTmp.div(exponentBase);
                exponent = exponent.addn(1);
            }
        }

        let exponentTmp = exponentBase.pow(exponent);
        if (maxMantissa.mul(exponentTmp).lt(integer)) {
            exponent = exponent.addn(1);
        }

        let power = exponentBase.pow(exponent);
        let mantissa = integer.div(power);
        if (!second_pass) {
            let down_to_precision = mantissa.mul(power);
            return integerToFloatInner(down_to_precision, exp_bits, mantissa_bits, exp_base, true);
        }
        // pack
        const totalBits = mantissa_bits + exp_bits - 1;
        const encoding = new BN(0);
        //todo: it is probably enough to use 'le' here
        for (let i = mantissa_bits; i > 0; i--) {
            if (mantissa.testn(i)) {
                encoding.bincn(totalBits - exp_bits - i);
            }
        }

        for (let i = exp_bits; i > 0; i--) {
            if (exponent.testn(i)) {
                encoding.bincn(totalBits - i);
            }
        }

        return encoding.toArrayLike(Buffer, 'be', (exp_bits + mantissa_bits) / 8);
    }
    return integerToFloatInner(integer, exp_bits, mantissa_bits, exp_base, false);
}

export function packAmount(amount: BN): Buffer {
    return integerToFloat(amount, 5, 19, 10);
}

export function packFee(amount: BN): Buffer {
<<<<<<< HEAD
    return integerToFloat(amount, 4, 4, 10);
}

function packedHelper(amount: BigNumberish, AMOUNT_EXPONENT_BIT_WIDTH: number, AMOUNT_MANTISSA_BIT_WIDTH: number) {
    let amountStr10 = bigNumberify(amount).toString();
    let bn = new BN(amountStr10, 10);
    
    let packed = integerToFloat(bn, AMOUNT_EXPONENT_BIT_WIDTH, AMOUNT_MANTISSA_BIT_WIDTH, 10);
    let unpacked = floatToInteger(packed, AMOUNT_EXPONENT_BIT_WIDTH, AMOUNT_MANTISSA_BIT_WIDTH, 10);    
    return unpacked.toString(10);
}

export function packedAmount(amount: BigNumberish) {
    const AMOUNT_EXPONENT_BIT_WIDTH = 5;
    const AMOUNT_MANTISSA_BIT_WIDTH = 19;
    return packedHelper(amount, AMOUNT_EXPONENT_BIT_WIDTH, AMOUNT_MANTISSA_BIT_WIDTH);
}

export function packedFee(fee: BigNumberish) {
    const FEE_EXPONENT_BIT_WIDTH = 4;
    const FEE_MANTISSA_BIT_WIDTH = 4;
    return packedHelper(fee, FEE_EXPONENT_BIT_WIDTH, FEE_MANTISSA_BIT_WIDTH);
=======
    return integerToFloat(amount, 6, 10, 10);
>>>>>>> e2d44994
}<|MERGE_RESOLUTION|>--- conflicted
+++ resolved
@@ -82,8 +82,7 @@
 }
 
 export function packFee(amount: BN): Buffer {
-<<<<<<< HEAD
-    return integerToFloat(amount, 4, 4, 10);
+    return integerToFloat(amount, 6, 10, 10);
 }
 
 function packedHelper(amount: BigNumberish, AMOUNT_EXPONENT_BIT_WIDTH: number, AMOUNT_MANTISSA_BIT_WIDTH: number) {
@@ -105,7 +104,4 @@
     const FEE_EXPONENT_BIT_WIDTH = 4;
     const FEE_MANTISSA_BIT_WIDTH = 4;
     return packedHelper(fee, FEE_EXPONENT_BIT_WIDTH, FEE_MANTISSA_BIT_WIDTH);
-=======
-    return integerToFloat(amount, 6, 10, 10);
->>>>>>> e2d44994
 }