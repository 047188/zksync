--- conflicted
+++ resolved
@@ -15,15 +15,9 @@
     let wallet = await Wallet.fromEthWallet(ethWallet);
 
     await wallet.getState();
-<<<<<<< HEAD
-    console.log(await wallet.depositOnchain(wallet.supportedTokens['0'], bigNumberify(10)));
-    sleep(5000);
-    console.log(await wallet.depositOffchain(wallet.supportedTokens['0'], new BN(9), new BN(0)));
-=======
     console.log(await wallet.depositOnchain(wallet.supportedTokens['0'], bigNumberify(20)));
     await sleep(20000);
     console.log(await wallet.depositOffchain(wallet.supportedTokens['0'], new BN(18), new BN(2)));
->>>>>>> db979323
     //
     // sleep(10000);
     //
