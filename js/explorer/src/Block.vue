--- conflicted
+++ resolved
@@ -143,14 +143,9 @@
                         to_onchain_icon    = '';
                         token              = tx.op.priority_op.token;
                         token              = tokens[token].syncSymbol;
-<<<<<<< HEAD
                         amount             = `${formatToken(tx.op.priority_op.amount, token)} ${token}`;
-                        fee                = `${formatToken(tx.op.eth_fee, "ETH")} ETH`;
-                        created_at         = tx.created_at;
-=======
-                        amount             = `${formatToken(tx.priority_op.data.amount, token)} ${token}`;
+                        created_at         = tx.created_at;
                         fee                = '';
->>>>>>> fec8b8d0
                         break;
                     case "Transfer":
                         from               = shortenHash(tx.op.from, 'unknown from');
@@ -200,12 +195,8 @@
                         token              = tx.op.priority_op.token;
                         token              = tokens[token].syncSymbol;
                         amount             = `${formatToken(tx.priority_op.withdraw_amount || 0, token)} ${token}`;
-<<<<<<< HEAD
-                        fee                = `${formatToken(tx.priority_op.eth_fee, "ETH")} ETH`;
-                        created_at         = tx.created_at;
-=======
+                        created_at         = tx.created_at;
                         fee                = '';
->>>>>>> fec8b8d0
                         break;
                     default:
                         throw new Error('switch reached default');
