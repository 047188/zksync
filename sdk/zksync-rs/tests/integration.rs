//! Integration test for zkSync Rust SDK.
//!
//! In order to pass these tests, there must be a running
//! instance of zkSync server and prover:
//!
//! ```bash
//! zksync server &!
//! zksync dummy-prover &!
//! zksync sdk-test
//! ```
//!
//! Note: If tests are failing, first check the following two things:
//!
//! 1. If tests are failing with an error "cannot operate after unexpected tx failure",
//!    ensure that dummy prover is enabled.
//! 2. If tests are failing with an error "replacement transaction underpriced",
//!    ensure that tests are ran in one thread. Running the tests with many threads won't
//!    work, since many thread will attempt in sending transactions from one (main) Ethereum
//!    account, which may result in nonce mismatch.
//!    Also, if there will be many tests running at once, and the server will die, it will be
//!    hard to distinguish which test exactly caused this problem.

<<<<<<< HEAD
=======
use futures::compat::Future01CompatExt;
use models::FranklinTx;
>>>>>>> b00805fe
use std::time::{Duration, Instant};
use zksync::operations::SyncTransactionHandle;
use zksync::{
    error::{ClientError, SignerError::NoSigningKey},
    types::BlockStatus,
    web3::{
        contract::{Contract, Options},
        transports::Http,
        types::{Address, H160, H256, U256},
    },
    zksync_types::{tx::PackedEthSignature, Token, TokenLike, TxFeeTypes},
    EthereumProvider, Network, Provider, Wallet, WalletCredentials,
};
use zksync_contracts::{erc20_contract, zksync_contract};

const ETH_ADDR: &str = "36615Cf349d7F6344891B1e7CA7C72883F5dc049";
const ETH_PRIVATE_KEY: &str = "7726827caac94a7f9e1b160f7ea819f172f7b6f9d2a97f992c38edeab82d4110";
const LOCALHOST_WEB3_ADDR: &str = "http://127.0.0.1:8545";

fn eth_main_account_credentials() -> (H160, H256) {
    let addr = ETH_ADDR.parse().unwrap();
    let eth_private_key = ETH_PRIVATE_KEY.parse().unwrap();

    (addr, eth_private_key)
}

fn eth_random_account_credentials() -> (H160, H256) {
    let mut eth_private_key = H256::default();
    eth_private_key.randomize();

    let address_from_pk = PackedEthSignature::address_from_private_key(&eth_private_key).unwrap();

    (address_from_pk, eth_private_key)
}

fn one_ether() -> U256 {
    U256::from(10).pow(18.into())
}

/// Auxiliary function that returns the balance of the account on Ethereum.
async fn get_ethereum_balance(
    eth_provider: &EthereumProvider,
    address: Address,
    token: &Token,
) -> Result<U256, anyhow::Error> {
    if token.symbol == "ETH" {
        return eth_provider
            .web3()
            .eth()
            .balance(address, None)
            .await
            .map_err(|_e| anyhow::anyhow!("failed to request balance from Ethereum {}", _e));
    }

    let contract = Contract::new(eth_provider.web3().eth(), token.address, erc20_contract());
    contract
        .query("balanceOf", address, None, Options::default(), None)
        .await
        .map_err(|_e| anyhow::anyhow!("failed to request erc20 balance from Ethereum"))
}

async fn wait_for_deposit_and_update_account_id(wallet: &mut Wallet) {
    let timeout = Duration::from_secs(60);
    let mut poller = tokio::time::interval(std::time::Duration::from_millis(100));
    let start = Instant::now();
    while wallet
        .provider
        .account_info(wallet.address())
        .await
        .unwrap()
        .id
        .is_none()
    {
        if start.elapsed() > timeout {
            panic!("Timeout elapsed while waiting for Ethereum transaction");
        }
        poller.tick().await;
    }

    wallet.update_account_id().await.unwrap();
    assert!(wallet.account_id().is_some(), "Account ID was not set");
}

async fn transfer_to(
    token_like: impl Into<TokenLike>,
    amount: impl Into<U256>,
    to: H160,
) -> Result<(), anyhow::Error> {
    let (main_eth_address, main_eth_private_key) = eth_main_account_credentials();

    let provider = Provider::new(Network::Localhost);
    let credentials =
        WalletCredentials::from_eth_pk(main_eth_address, main_eth_private_key, Network::Localhost)
            .unwrap();

    let wallet = Wallet::new(provider, credentials).await?;
    let ethereum = wallet.ethereum(LOCALHOST_WEB3_ADDR).await?;
    let hash = ethereum
        .transfer(token_like.into(), amount.into(), to)
        .await
        .unwrap();

    ethereum.wait_for_tx(hash).await?;
    Ok(())
}

/// Creates a new wallet and tries to make a transfer
/// from a new wallet without SigningKey.
async fn test_tx_fail(zksync_depositor_wallet: &Wallet) -> Result<(), anyhow::Error> {
    let provider = Provider::new(Network::Localhost);

    let (random_eth_address, random_eth_private_key) = eth_random_account_credentials();
    let random_credentials = WalletCredentials::from_eth_pk(
        random_eth_address,
        random_eth_private_key,
        Network::Localhost,
    )?;
    let sync_wallet = Wallet::new(provider, random_credentials).await?;

    let handle = sync_wallet
        .start_transfer()
        .to(zksync_depositor_wallet.address())
        .token("ETH")?
        .amount(1_000_000u64)
        .send()
        .await;

    assert!(matches!(
        handle,
        Err(ClientError::SigningError(NoSigningKey))
    ));

    Ok(())
}

/// Checks the correctness of the `Deposit` operation.
async fn test_deposit(
    deposit_wallet: &Wallet,
    sync_wallet: &mut Wallet,
    token: &Token,
    amount: u128,
) -> Result<(), anyhow::Error> {
    let ethereum = deposit_wallet.ethereum(LOCALHOST_WEB3_ADDR).await?;

    if !deposit_wallet.tokens.is_eth(token.address.into()) {
        if !ethereum.is_erc20_deposit_approved(token.address).await? {
            let tx_approve_deposits = ethereum.approve_erc20_token_deposits(token.address).await?;
            ethereum.wait_for_tx(tx_approve_deposits).await?;
        }

        assert!(
            ethereum.is_erc20_deposit_approved(token.address).await?,
            "Token should be approved"
        );
    };

    // let balance_before = sync_wallet.get_balance(BlockStatus::Committed, &token.symbol as &str).await?;
    let deposit_tx_hash = ethereum
        .deposit(
            &token.symbol as &str,
            U256::from(amount),
            sync_wallet.address(),
        )
        .await?;

    ethereum.wait_for_tx(deposit_tx_hash).await?;
    wait_for_deposit_and_update_account_id(sync_wallet).await;

    // let balance_after = sync_wallet.get_balance(BlockStatus::Committed, &token.symbol as &str).await?;

    if !sync_wallet.tokens.is_eth(token.address.into()) {
        assert!(ethereum.is_erc20_deposit_approved(token.address).await?);
    }

    // To be sure that the deposit is committed, we need to listen to the event `NewPriorityRequest`
    // rust SDK doesn't support getting this information yet, but it will be added soon.
    // assert_eq!(balance_after - balance_before, u256_to_big_dec(amount / 2));

    Ok(())
}

/// Checks the correctness of the `ChangePubKey` operation.
async fn test_change_pubkey(sync_wallet: &Wallet, token_symbol: &str) -> Result<(), anyhow::Error> {
    if !sync_wallet.is_signing_key_set().await? {
        let handle = sync_wallet
            .start_change_pubkey()
            .fee_token(token_symbol)?
            .send()
            .await?;

        handle
            .commit_timeout(Duration::from_secs(60))
            .wait_for_commit()
            .await?;
    }
    assert!(sync_wallet.is_signing_key_set().await?);
    Ok(())
}

/// Makes a transfer from Alice to Bob inside zkSync
/// checks the correctness of the amount of money before the transaction and after.
async fn test_transfer(
    alice: &Wallet,
    bob: &Wallet,
    token_symbol: &str,
    transfer_amount: u128,
) -> Result<(), anyhow::Error> {
    let transfer_amount = num::BigUint::from(transfer_amount);

    let total_fee = alice
        .provider
        .get_tx_fee(TxFeeTypes::Transfer, bob.address(), token_symbol)
        .await?
        .total_fee;

    let alice_balance_before = alice
        .get_balance(BlockStatus::Committed, token_symbol)
        .await?;

    let bob_balance_before = bob
        .get_balance(BlockStatus::Committed, token_symbol)
        .await?;

    let transfer_handle = alice
        .start_transfer()
        .to(bob.address())
        .token(token_symbol)?
        .amount(transfer_amount.clone())
        .send()
        .await?;

    transfer_handle
        .verify_timeout(Duration::from_secs(180))
        .wait_for_verify()
        .await?;

    let alice_balance_after = alice
        .get_balance(BlockStatus::Committed, token_symbol)
        .await?;
    let bob_balance_after = bob
        .get_balance(BlockStatus::Committed, token_symbol)
        .await?;

    assert_eq!(
        alice_balance_before - alice_balance_after,
        transfer_amount.clone() + total_fee
    );
    assert_eq!(bob_balance_after - bob_balance_before, transfer_amount);
    Ok(())
}

/// Makes a transaction from the account to its own address
/// checks if the expected amount of fee has been spent.
async fn test_transfer_to_self(
    sync_wallet: &Wallet,
    token_symbol: &str,
    transfer_amount: u128,
) -> Result<(), anyhow::Error> {
    let transfer_amount = num::BigUint::from(transfer_amount);
    let balance_before = sync_wallet
        .get_balance(BlockStatus::Committed, token_symbol)
        .await?;
    let total_fee = sync_wallet
        .provider
        .get_tx_fee(TxFeeTypes::Transfer, sync_wallet.address(), token_symbol)
        .await?
        .total_fee;

    let transfer_handle = sync_wallet
        .start_transfer()
        .to(sync_wallet.address())
        .token(token_symbol)?
        .amount(transfer_amount)
        .send()
        .await?;

    transfer_handle
        .verify_timeout(Duration::from_secs(180))
        .wait_for_verify()
        .await?;

    let balance_after = sync_wallet
        .get_balance(BlockStatus::Committed, token_symbol)
        .await?;

    assert_eq!(balance_before - balance_after, total_fee);

    Ok(())
}

/// Makes a withdraw operation on L2
/// checks the correctness of their execution.
async fn test_withdraw(
    eth_provider: &EthereumProvider,
    main_contract: &Contract<Http>,
    sync_wallet: &Wallet,
    withdraw_to: &Wallet,
    token: &Token,
    amount: u128,
) -> Result<(), anyhow::Error> {
    let total_fee = sync_wallet
        .provider
        .get_tx_fee(TxFeeTypes::Withdraw, withdraw_to.address(), token.address)
        .await?
        .total_fee;
    let sync_balance_before = sync_wallet
        .get_balance(BlockStatus::Committed, &token.symbol as &str)
        .await?;
    let onchain_balance_before =
        get_ethereum_balance(eth_provider, withdraw_to.address(), token).await?;
    let pending_to_be_onchain_balance_before: U256 = {
        let query = main_contract.query(
            "getBalanceToWithdraw",
            (withdraw_to.address(), token.id),
            None,
            Options::default(),
            None,
        );

        query
            .await
            .map_err(|err| anyhow::anyhow!(format!("Contract query fail: {}", err)))?
    };

    let withdraw_handle = sync_wallet
        .start_withdraw()
        .to(withdraw_to.address())
        .token(token.address)?
        .amount(amount)
        .send()
        .await?;

    withdraw_handle
        .verify_timeout(Duration::from_secs(180))
        .wait_for_verify()
        .await?;

    let sync_balance_after = sync_wallet
        .get_balance(BlockStatus::Committed, &token.symbol as &str)
        .await?;
    let onchain_balance_after =
        get_ethereum_balance(eth_provider, withdraw_to.address(), token).await?;

    let pending_to_be_onchain_balance_after: U256 = {
        let query = main_contract.query(
            "getBalanceToWithdraw",
            (withdraw_to.address(), token.id),
            None,
            Options::default(),
            None,
        );

        query
            .await
            .map_err(|err| anyhow::anyhow!(format!("Contract query fail: {}", err)))?
    };

    assert_eq!(
        onchain_balance_after - onchain_balance_before + pending_to_be_onchain_balance_after
            - pending_to_be_onchain_balance_before,
        U256::from(amount)
    );
    assert_eq!(
        sync_balance_before - sync_balance_after,
        num::BigUint::from(amount) + total_fee
    );

    Ok(())
}

/// Makes transfers for different types of operations
/// checks the correctness of their execution.
async fn move_funds(
    main_contract: &Contract<Http>,
    eth_provider: &EthereumProvider,
    depositor_wallet: &Wallet,
    alice: &mut Wallet,
    bob: &Wallet,
    token_like: impl Into<TokenLike>,
    deposit_amount: u128,
) -> Result<(), anyhow::Error> {
    let token_like = token_like.into();
    let token = depositor_wallet
        .tokens
        .resolve(token_like.clone())
        .ok_or_else(|| anyhow::anyhow!("Error resolve token"))?;

    let transfer_amount = deposit_amount / 10;
    let withdraw_amount = deposit_amount / 10;

    test_deposit(depositor_wallet, alice, &token, deposit_amount).await?;
    println!("Deposit ok, Token: {}", token.symbol);

    test_change_pubkey(alice, &token.symbol).await?;
    println!("Change pubkey ok");

    test_transfer(alice, bob, &token.symbol, transfer_amount).await?;
    println!("Transfer to new ok, Token: {}", token.symbol);

    test_transfer(alice, bob, &token.symbol, transfer_amount).await?;
    println!("Transfer ok, Token: {}", token.symbol);

    test_transfer_to_self(&alice, &token.symbol, transfer_amount).await?;
    println!("Transfer to self ok, Token: {}", token.symbol);

    test_withdraw(
        &eth_provider,
        &main_contract,
        &alice,
        &bob,
        &token,
        withdraw_amount,
    )
    .await?;
    println!("Withdraw ok, Token: {}", token.symbol);

    // Currently fast withdraw aren't supported by zksync-rs, but they will be in the near future.
    // test_fast_withdraw(eth, main_contract, &bob, &bob, &token, withdraw_amount);
    // println!("Fast withdraw ok, Token: {}", token.symbol);

    // Currently multi transactions aren't supported by zksync-rs, but they will be in the near future.
    // test_multi_transfer(alice, bob, &token.symbol, transfersAmount / 2);
    // println!("Batched transfers ok, Token: {}, token.symbol");

    Ok(())
}

/// Auxiliary function that generates a new wallet, performs an initial deposit and changes the public key.
async fn init_account_with_one_ether() -> Result<Wallet, anyhow::Error> {
    let (eth_address, eth_private_key) = eth_random_account_credentials();

    // Transfer funds from "rich" account to a randomly created one (so we won't reuse the same
    // account in subsequent test runs).
    transfer_to("ETH", one_ether(), eth_address).await?;

    let provider = Provider::new(Network::Localhost);
    let credentials =
        WalletCredentials::from_eth_pk(eth_address, eth_private_key, Network::Localhost).unwrap();

    let mut wallet = Wallet::new(provider, credentials).await?;
    let ethereum = wallet.ethereum(LOCALHOST_WEB3_ADDR).await?;

    let deposit_tx_hash = ethereum
        .deposit("ETH", one_ether() / 2, wallet.address())
        .await?;

    ethereum.wait_for_tx(deposit_tx_hash).await?;

    // Update stored wallet ID after we initialized a wallet via deposit.
    wait_for_deposit_and_update_account_id(&mut wallet).await;

    if !wallet.is_signing_key_set().await? {
        let handle = wallet
            .start_change_pubkey()
            .fee_token("ETH")?
            .send()
            .await?;

        handle
            .commit_timeout(Duration::from_secs(60))
            .wait_for_commit()
            .await?;
    }

    Ok(wallet)
}

#[tokio::test]
#[cfg_attr(not(feature = "integration-tests"), ignore)]
async fn comprehensive_test() -> Result<(), anyhow::Error> {
    let provider = Provider::new(Network::Localhost);

    let main_wallet = {
        let (main_eth_address, main_eth_private_key) = eth_main_account_credentials();
        let main_credentials = WalletCredentials::from_eth_pk(
            main_eth_address,
            main_eth_private_key,
            Network::Localhost,
        )?;
        Wallet::new(provider.clone(), main_credentials).await?
    };

    let sync_depositor_wallet = {
        let (random_eth_address, random_eth_private_key) = eth_random_account_credentials();
        let random_credentials = WalletCredentials::from_eth_pk(
            random_eth_address,
            random_eth_private_key,
            Network::Localhost,
        )?;
        Wallet::new(provider.clone(), random_credentials).await?
    };

    let mut alice_wallet1 = {
        let (random_eth_address, random_eth_private_key) = eth_random_account_credentials();
        let random_credentials = WalletCredentials::from_eth_pk(
            random_eth_address,
            random_eth_private_key,
            Network::Localhost,
        )?;
        Wallet::new(provider.clone(), random_credentials).await?
    };

    let mut alice_wallet2 = {
        let (random_eth_address, random_eth_private_key) = eth_random_account_credentials();
        let random_credentials = WalletCredentials::from_eth_pk(
            random_eth_address,
            random_eth_private_key,
            Network::Localhost,
        )?;
        Wallet::new(provider.clone(), random_credentials).await?
    };

    let bob_wallet1 = {
        let (random_eth_address, random_eth_private_key) = eth_random_account_credentials();
        let random_credentials = WalletCredentials::from_eth_pk(
            random_eth_address,
            random_eth_private_key,
            Network::Localhost,
        )?;
        Wallet::new(provider.clone(), random_credentials).await?
    };

    let bob_wallet2 = {
        let (random_eth_address, random_eth_private_key) = eth_random_account_credentials();
        let random_credentials = WalletCredentials::from_eth_pk(
            random_eth_address,
            random_eth_private_key,
            Network::Localhost,
        )?;
        Wallet::new(provider.clone(), random_credentials).await?
    };

    let ethereum = main_wallet.ethereum(LOCALHOST_WEB3_ADDR).await?;

    let main_contract = {
        let address_response = provider.contract_address().await?;
        let contract_address = if address_response.main_contract.starts_with("0x") {
            &address_response.main_contract[2..]
        } else {
            &address_response.main_contract
        }
        .parse()?;

        Contract::new(ethereum.web3().eth(), contract_address, zksync_contract())
    };

    let token_eth = sync_depositor_wallet
        .tokens
        .resolve("ETH".into())
        .ok_or_else(|| anyhow::anyhow!("Error resolve token"))?;

    let token_dai = sync_depositor_wallet
        .tokens
        .resolve("DAI".into())
        .ok_or_else(|| anyhow::anyhow!("Error resolve token"))?;

    let eth_deposit_amount = U256::from(10).pow(18.into()) * 6; // 6 Ethers
    let dai_deposit_amount = U256::from(10).pow(18.into()) * 10000; // 10000 DAI

    transfer_to("ETH", eth_deposit_amount, sync_depositor_wallet.address()).await?;
    transfer_to("DAI", dai_deposit_amount, sync_depositor_wallet.address()).await?;

    assert_eq!(
        get_ethereum_balance(&ethereum, sync_depositor_wallet.address(), &token_eth).await?,
        eth_deposit_amount
    );

    assert_eq!(
        get_ethereum_balance(&ethereum, sync_depositor_wallet.address(), &token_dai).await?,
        dai_deposit_amount
    );

    test_tx_fail(&sync_depositor_wallet).await?;

    move_funds(
        &main_contract,
        &ethereum,
        &sync_depositor_wallet,
        &mut alice_wallet1,
        &bob_wallet1,
        "DAI",
        // 200 DAI
        200_000_000_000_000_000_000u128,
    )
    .await?;

    move_funds(
        &main_contract,
        &ethereum,
        &sync_depositor_wallet,
        &mut alice_wallet2,
        &bob_wallet2,
        "ETH",
        // 1 Ether (10^18 WEI)
        1_000_000_000_000_000_000u128,
    )
    .await?;

    Ok(())
}

#[tokio::test]
#[cfg_attr(not(feature = "integration-tests"), ignore)]
async fn simple_transfer() -> Result<(), anyhow::Error> {
    let wallet = init_account_with_one_ether().await?;

    // Perform a transfer to itself.
    let handle = wallet
        .start_transfer()
        .to(wallet.signer.address)
        .token("ETH")?
        .amount(1_000_000u64)
        .send()
        .await?;

    handle
        .verify_timeout(Duration::from_secs(180))
        .wait_for_verify()
        .await?;

    Ok(())
}

#[tokio::test]
#[cfg_attr(not(feature = "integration-tests"), ignore)]
async fn batch_transfer() -> Result<(), anyhow::Error> {
    let wallet = init_account_with_one_ether().await?;

    const RECIPIENT_COUNT: usize = 4;
    let recipients = vec![eth_random_account_credentials().0; RECIPIENT_COUNT];

    let token_like = TokenLike::Symbol("ETH".to_owned());
    let token = wallet
        .tokens
        .resolve(token_like.clone())
        .expect("ETH token resolving failed");

    let mut nonce = wallet.account_info().await?.committed.nonce;

    // Sign a transfer for each recipient created above
    let mut signed_transfers = Vec::with_capacity(recipients.len());

    for recipient in recipients.into_iter() {
        let fee = wallet
            .provider
            .get_tx_fee(TxFeeTypes::Transfer, recipient, token_like.clone())
            .await?
            .total_fee;

        let (transfer, signature) = wallet
            .signer
            .sign_transfer(token.clone(), 1_000_000u64.into(), fee, recipient, nonce)
            .expect("Transfer signing error");

        signed_transfers.push((FranklinTx::Transfer(Box::new(transfer)), signature));

        nonce += 1;
    }

    // Send the batch and store its transaction hashes
    let handles = wallet
        .provider
        .send_txs_batch(signed_transfers)
        .await?
        .into_iter()
        .map(|tx_hash| SyncTransactionHandle::new(tx_hash, wallet.provider.clone()))
        .collect::<Vec<SyncTransactionHandle>>();

    for handle in handles.into_iter() {
        handle
            .verify_timeout(Duration::from_secs(180))
            .wait_for_verify()
            .await?;
    }

    Ok(())
}<|MERGE_RESOLUTION|>--- conflicted
+++ resolved
@@ -20,11 +20,6 @@
 //!    Also, if there will be many tests running at once, and the server will die, it will be
 //!    hard to distinguish which test exactly caused this problem.
 
-<<<<<<< HEAD
-=======
-use futures::compat::Future01CompatExt;
-use models::FranklinTx;
->>>>>>> b00805fe
 use std::time::{Duration, Instant};
 use zksync::operations::SyncTransactionHandle;
 use zksync::{
@@ -35,7 +30,7 @@
         transports::Http,
         types::{Address, H160, H256, U256},
     },
-    zksync_types::{tx::PackedEthSignature, Token, TokenLike, TxFeeTypes},
+    zksync_types::{tx::PackedEthSignature, FranklinTx, Token, TokenLike, TxFeeTypes},
     EthereumProvider, Network, Provider, Wallet, WalletCredentials,
 };
 use zksync_contracts::{erc20_contract, zksync_contract};
