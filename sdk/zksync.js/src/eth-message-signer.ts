import * as ethers from 'ethers';
import { TxEthSignature, EthSignerType, PubKeyHash } from './types';
import { getSignedBytesFromMessage, signMessagePersonalAPI, getChangePubkeyMessage } from './utils';

/**
 * Wrapper around `ethers.Signer` which provides convenient methods to get and sign messages required for zkSync.
 */
export class EthMessageSigner {
    constructor(private ethSigner: ethers.Signer, private ethSignerType?: EthSignerType) {}

    async getEthMessageSignature(message: ethers.utils.BytesLike): Promise<TxEthSignature> {
        if (this.ethSignerType == null) {
            throw new Error('ethSignerType is unknown');
        }

        const signedBytes = getSignedBytesFromMessage(message, !this.ethSignerType.isSignedMsgPrefixed);

        const signature = await signMessagePersonalAPI(this.ethSigner, signedBytes);

        return {
            type: this.ethSignerType.verificationMethod === 'ECDSA' ? 'EthereumSignature' : 'EIP1271Signature',
            signature
        };
    }

    getTransferEthSignMessage(transfer: {
        stringAmount: string;
        stringToken: string;
        stringFee: string;
        to: string;
        nonce: number;
        accountId: number;
    }): string {
        let humanReadableTxInfo = this.getTransferEthMessagePart(transfer);
        if (humanReadableTxInfo.length != 0) {
            humanReadableTxInfo += '\n';
        }
        humanReadableTxInfo += `Nonce: ${transfer.nonce}`;

        return humanReadableTxInfo;
    }

    async ethSignTransfer(transfer: {
        stringAmount: string;
        stringToken: string;
        stringFee: string;
        to: string;
        nonce: number;
        accountId: number;
    }): Promise<TxEthSignature> {
        const message = this.getTransferEthSignMessage(transfer);
        return await this.getEthMessageSignature(message);
    }

    async ethSignSwap(swap: { fee: string; feeToken: string; nonce: number }): Promise<TxEthSignature> {
        const message = this.getSwapEthSignMessage(swap);
        return await this.getEthMessageSignature(message);
    }

    getSwapEthSignMessagePart(swap: { fee: string; feeToken: string }): string {
        if (swap.fee != '0' && swap.fee) {
            return `Swap fee: ${swap.fee} ${swap.feeToken}`;
        }
        return '';
    }

    getSwapEthSignMessage(swap: { fee: string; feeToken: string; nonce: number }): string {
        let message = this.getSwapEthSignMessagePart(swap);
        if (message != '') {
            message += '\n';
        }
        message += `Nonce: ${swap.nonce}`;
        return message;
    }

    async ethSignForcedExit(forcedExit: {
        stringToken: string;
        stringFee: string;
        target: string;
        nonce: number;
    }): Promise<TxEthSignature> {
        const message = this.getForcedExitEthSignMessage(forcedExit);
        return await this.getEthMessageSignature(message);
    }

<<<<<<< HEAD
    getMintNFTEthMessagePart(mintNFT: {
        stringToken: string;
        stringFee: string;
        recipient: string;
        contentHash: string;
    }): string {
        let humanReadableTxInfo = `MintNFT ${mintNFT.contentHash} for: ${mintNFT.recipient.toLowerCase()}`;

        if (mintNFT.stringFee != null) {
            humanReadableTxInfo += `\nFee: ${mintNFT.stringFee} ${mintNFT.stringToken}`;
        }

        return humanReadableTxInfo;
    }

    getMintNFTEthSignMessage(mintNFT: {
=======
    getMintNFTEthSignMessage(mintNft: {
>>>>>>> ba714b0a
        stringToken: string;
        stringFee: string;
        recipient: string;
        contentHash: string;
        nonce: number;
    }): string {
        let humanReadableTxInfo = this.getMintNFTEthMessagePart(mintNFT);

        humanReadableTxInfo += `\nNonce: ${mintNFT.nonce}`;

        return humanReadableTxInfo;
    }

    getWithdrawNFTEthMessagePart(withdrawNFT: {
        token: number;
        to: string;
        stringFee: string;
        stringFeeToken: string;
    }): string {
        let humanReadableTxInfo = `WithdrawNFT ${withdrawNFT.token} to: ${withdrawNFT.to.toLowerCase()}`;

        if (withdrawNFT.stringFee != null) {
            humanReadableTxInfo += `\nFee: ${withdrawNFT.stringFee} ${withdrawNFT.stringFeeToken}`;
        }

        return humanReadableTxInfo;
    }

    getWithdrawNFTEthSignMessage(withdrawNFT: {
        token: number;
        to: string;
        stringFee: string;
        stringFeeToken: string;
        nonce: number;
    }): string {
        let humanReadableTxInfo = this.getWithdrawNFTEthMessagePart(withdrawNFT);

        humanReadableTxInfo += `\nNonce: ${withdrawNFT.nonce}`;

        return humanReadableTxInfo;
    }

    getWithdrawEthSignMessage(withdraw: {
        stringAmount: string;
        stringToken: string;
        stringFee: string;
        ethAddress: string;
        nonce: number;
        accountId: number;
    }): string {
        let humanReadableTxInfo = this.getWithdrawEthMessagePart(withdraw);
        if (humanReadableTxInfo.length != 0) {
            humanReadableTxInfo += '\n';
        }
        humanReadableTxInfo += `Nonce: ${withdraw.nonce}`;

        return humanReadableTxInfo;
    }

    getForcedExitEthSignMessage(forcedExit: {
        stringToken: string;
        stringFee: string;
        target: string;
        nonce: number;
    }): string {
        let humanReadableTxInfo = this.getForcedExitEthMessagePart(forcedExit);
        humanReadableTxInfo += `\nNonce: ${forcedExit.nonce}`;
        return humanReadableTxInfo;
    }

    getTransferEthMessagePart(tx: {
        stringAmount: string;
        stringToken: string;
        stringFee: string;
        ethAddress?: string;
        to?: string;
    }): string {
        let txType: string, to: string;
        if (tx.ethAddress != undefined) {
            txType = 'Withdraw';
            to = tx.ethAddress;
        } else if (tx.to != undefined) {
            txType = 'Transfer';
            to = tx.to;
        } else {
            throw new Error('Either to or ethAddress field must be present');
        }

        let message = '';
        if (tx.stringAmount != null) {
            message += `${txType} ${tx.stringAmount} ${tx.stringToken} to: ${to.toLowerCase()}`;
        }
        if (tx.stringFee != null) {
            if (message.length != 0) {
                message += '\n';
            }
            message += `Fee: ${tx.stringFee} ${tx.stringToken}`;
        }
        return message;
    }

    getWithdrawEthMessagePart(tx: {
        stringAmount: string;
        stringToken: string;
        stringFee: string;
        ethAddress?: string;
        to?: string;
    }): string {
        return this.getTransferEthMessagePart(tx);
    }

    getChangePubKeyEthMessagePart(changePubKey: {
        pubKeyHash: PubKeyHash;
        stringToken: string;
        stringFee: string;
    }): string {
        let message = '';
        message += `Set signing key: ${changePubKey.pubKeyHash.replace('sync:', '').toLowerCase()}`;
        if (changePubKey.stringFee != null) {
            message += `\nFee: ${changePubKey.stringFee} ${changePubKey.stringToken}`;
        }
        return message;
    }

    getForcedExitEthMessagePart(forcedExit: { stringToken: string; stringFee: string; target: string }): string {
        let message = `ForcedExit ${forcedExit.stringToken} to: ${forcedExit.target.toLowerCase()}`;
        if (forcedExit.stringFee != null) {
            message += `\nFee: ${forcedExit.stringFee} ${forcedExit.stringToken}`;
        }
        return message;
    }

    async ethSignMintNFT(mintNFT: {
        stringToken: string;
        stringFee: string;
        recipient: string;
        contentHash: string;
        nonce: number;
    }): Promise<TxEthSignature> {
        const message = this.getMintNFTEthSignMessage(mintNFT);
<<<<<<< HEAD
        return await this.getEthMessageSignature(message);
    }

    async ethSignWithdrawNFT(withdrawNFT: {
        token: number;
        to: string;
        stringFee: string;
        stringFeeToken: string;
        nonce: number;
    }): Promise<TxEthSignature> {
        const message = this.getWithdrawNFTEthSignMessage(withdrawNFT);
=======
>>>>>>> ba714b0a
        return await this.getEthMessageSignature(message);
    }

    async ethSignWithdraw(withdraw: {
        stringAmount: string;
        stringToken: string;
        stringFee: string;
        ethAddress: string;
        nonce: number;
        accountId: number;
    }): Promise<TxEthSignature> {
        const message = this.getWithdrawEthSignMessage(withdraw);
        return await this.getEthMessageSignature(message);
    }

    getChangePubKeyEthSignMessage(changePubKey: {
        pubKeyHash: PubKeyHash;
        nonce: number;
        accountId: number;
    }): Uint8Array {
        return getChangePubkeyMessage(changePubKey.pubKeyHash, changePubKey.nonce, changePubKey.accountId);
    }

    async ethSignChangePubKey(changePubKey: {
        pubKeyHash: PubKeyHash;
        nonce: number;
        accountId: number;
    }): Promise<TxEthSignature> {
        const message = this.getChangePubKeyEthSignMessage(changePubKey);
        return await this.getEthMessageSignature(message);
    }
}<|MERGE_RESOLUTION|>--- conflicted
+++ resolved
@@ -83,7 +83,6 @@
         return await this.getEthMessageSignature(message);
     }
 
-<<<<<<< HEAD
     getMintNFTEthMessagePart(mintNFT: {
         stringToken: string;
         stringFee: string;
@@ -100,9 +99,6 @@
     }
 
     getMintNFTEthSignMessage(mintNFT: {
-=======
-    getMintNFTEthSignMessage(mintNft: {
->>>>>>> ba714b0a
         stringToken: string;
         stringFee: string;
         recipient: string;
@@ -243,7 +239,6 @@
         nonce: number;
     }): Promise<TxEthSignature> {
         const message = this.getMintNFTEthSignMessage(mintNFT);
-<<<<<<< HEAD
         return await this.getEthMessageSignature(message);
     }
 
@@ -255,8 +250,6 @@
         nonce: number;
     }): Promise<TxEthSignature> {
         const message = this.getWithdrawNFTEthSignMessage(withdrawNFT);
-=======
->>>>>>> ba714b0a
         return await this.getEthMessageSignature(message);
     }
 
