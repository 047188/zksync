import { AbstractJSONRPCTransport, DummyTransport, HTTPTransport, WSTransport } from './transport';
import { BigNumber, ethers } from 'ethers';
import {
    AccountState,
    Address,
    IncomingTxFeeType,
    ContractAddress,
    Fee,
    Network,
    PriorityOperationReceipt,
    TokenAddress,
    TokenLike,
    Tokens,
    TransactionReceipt,
    TxEthSignature,
    TxEthSignatureVariant,
    NFTInfo
} from './types';
<<<<<<< HEAD
import { isTokenETH, sleep, TokenSet, isNFT } from './utils';
import {
    Governance,
    GovernanceFactory,
    ZkSync,
    ZkSyncFactory,
    ZkSyncNFTFactory,
    ZkSyncNFTFactoryFactory
} from './typechain';
=======
import { isTokenETH, sleep, SYNC_GOV_CONTRACT_INTERFACE, TokenSet } from './utils';
import { SyncProvider } from './provider-interface';
>>>>>>> 706670c2

export async function getDefaultProvider(network: Network, transport: 'WS' | 'HTTP' = 'HTTP'): Promise<Provider> {
    if (transport === 'WS') {
        console.warn('Websocket support will be removed in future. Use HTTP transport instead.');
    }
    if (network === 'localhost') {
        if (transport === 'WS') {
            return await Provider.newWebsocketProvider('ws://127.0.0.1:3031');
        } else if (transport === 'HTTP') {
            return await Provider.newHttpProvider('http://127.0.0.1:3030');
        }
    } else if (network === 'ropsten') {
        if (transport === 'WS') {
            return await Provider.newWebsocketProvider('wss://ropsten-api.zksync.io/jsrpc-ws');
        } else if (transport === 'HTTP') {
            return await Provider.newHttpProvider('https://ropsten-api.zksync.io/jsrpc');
        }
    } else if (network === 'rinkeby') {
        if (transport === 'WS') {
            return await Provider.newWebsocketProvider('wss://rinkeby-api.zksync.io/jsrpc-ws');
        } else if (transport === 'HTTP') {
            return await Provider.newHttpProvider('https://rinkeby-api.zksync.io/jsrpc');
        }
    } else if (network === 'ropsten-beta') {
        if (transport === 'WS') {
            return await Provider.newWebsocketProvider('wss://ropsten-beta-api.zksync.io/jsrpc-ws');
        } else if (transport === 'HTTP') {
            return await Provider.newHttpProvider('https://ropsten-beta-api.zksync.io/jsrpc');
        }
    } else if (network === 'rinkeby-beta') {
        if (transport === 'WS') {
            return await Provider.newWebsocketProvider('wss://rinkeby-beta-api.zksync.io/jsrpc-ws');
        } else if (transport === 'HTTP') {
            return await Provider.newHttpProvider('https://rinkeby-beta-api.zksync.io/jsrpc');
        }
    } else if (network === 'mainnet') {
        if (transport === 'WS') {
            return await Provider.newWebsocketProvider('wss://api.zksync.io/jsrpc-ws');
        } else if (transport === 'HTTP') {
            return await Provider.newHttpProvider('https://api.zksync.io/jsrpc');
        }
    } else {
        throw new Error(`Ethereum network ${network} is not supported`);
    }
}

export class Provider extends SyncProvider {
    private constructor(public transport: AbstractJSONRPCTransport) {
        super();
        this.providerType = 'RPC';
    }

    /**
     * @deprecated Websocket support will be removed in future. Use HTTP transport instead.
     */
    static async newWebsocketProvider(address: string): Promise<Provider> {
        const transport = await WSTransport.connect(address);
        const provider = new Provider(transport);
        const contractsAndTokens = await Promise.all([provider.getContractAddress(), provider.getTokens()]);
        provider.contractAddress = contractsAndTokens[0];
        provider.tokenSet = new TokenSet(contractsAndTokens[1]);
        return provider;
    }

    static async newHttpProvider(
        address: string = 'http://127.0.0.1:3030',
        pollIntervalMilliSecs?: number
    ): Promise<Provider> {
        const transport = new HTTPTransport(address);
        const provider = new Provider(transport);
        if (pollIntervalMilliSecs) {
            provider.pollIntervalMilliSecs = pollIntervalMilliSecs;
        }
        const contractsAndTokens = await Promise.all([provider.getContractAddress(), provider.getTokens()]);
        provider.contractAddress = contractsAndTokens[0];
        provider.tokenSet = new TokenSet(contractsAndTokens[1]);
        return provider;
    }

    /**
     * Provides some hardcoded values the `Provider` responsible for
     * without communicating with the network
     */
    static async newMockProvider(network: string, ethPrivateKey: Uint8Array, getTokens: Function): Promise<Provider> {
        const transport = new DummyTransport(network, ethPrivateKey, getTokens);
        const provider = new Provider(transport);

        const contractsAndTokens = await Promise.all([provider.getContractAddress(), provider.getTokens()]);
        provider.contractAddress = contractsAndTokens[0];
        provider.tokenSet = new TokenSet(contractsAndTokens[1]);
        return provider;
    }

    // return transaction hash (e.g. sync-tx:dead..beef)
    async submitTx(tx: any, signature?: TxEthSignatureVariant, fastProcessing?: boolean): Promise<string> {
        return await this.transport.request('tx_submit', [tx, signature, fastProcessing]);
    }

    // Requests `zkSync` server to execute several transactions together.
    // return transaction hash (e.g. sync-tx:dead..beef)
    async submitTxsBatch(
        transactions: { tx: any; signature?: TxEthSignatureVariant }[],
        ethSignatures?: TxEthSignature | TxEthSignature[]
    ): Promise<string[]> {
        let signatures: TxEthSignature[] = [];
        // For backwards compatibility we allow sending single signature as well
        // as no signatures at all.
        if (ethSignatures == undefined) {
            signatures = [];
        } else if (ethSignatures instanceof Array) {
            signatures = ethSignatures;
        } else {
            signatures.push(ethSignatures);
        }
        return await this.transport.request('submit_txs_batch', [transactions, signatures]);
    }

    async getContractAddress(): Promise<ContractAddress> {
        return await this.transport.request('contract_address', null);
    }

    async getTokens(): Promise<Tokens> {
        return await this.transport.request('tokens', null);
    }

    async getState(address: Address): Promise<AccountState> {
        return await this.transport.request('account_info', [address]);
    }

    // get transaction status by its hash (e.g. 0xdead..beef)
    async getTxReceipt(txHash: string): Promise<TransactionReceipt> {
        return await this.transport.request('tx_info', [txHash]);
    }

    async getPriorityOpStatus(serialId: number): Promise<PriorityOperationReceipt> {
        return await this.transport.request('ethop_info', [serialId]);
    }

    async getConfirmationsForEthOpAmount(): Promise<number> {
        return await this.transport.request('get_confirmations_for_eth_op_amount', []);
    }

    async getEthTxForWithdrawal(withdrawal_hash: string): Promise<string> {
        return await this.transport.request('get_eth_tx_for_withdrawal', [withdrawal_hash]);
    }

    async getNFT(id: number): Promise<NFTInfo> {
        const nft = await this.transport.request('get_nft', [id]);

        // If the NFT does not exist, throw an exception
        if (nft == null) {
            throw new Error(`Requested NFT doesn't exist or the corresponding mintNFT operation is not verified yet`);
        }

        return nft;
    }

    async getTokenSymbol(token: TokenLike): Promise<string> {
        if (isNFT(token)) {
            const nft = await this.getNFT(token as number);
            return nft.symbol || `NFT-${token}`;
        }
        return this.tokenSet.resolveTokenSymbol(token);
    }

    async notifyPriorityOp(serialId: number, action: 'COMMIT' | 'VERIFY'): Promise<PriorityOperationReceipt> {
        if (this.transport.subscriptionsSupported()) {
            return await new Promise((resolve) => {
                const subscribe = this.transport.subscribe(
                    'ethop_subscribe',
                    [serialId, action],
                    'ethop_unsubscribe',
                    (resp) => {
                        subscribe
                            .then((sub) => sub.unsubscribe())
                            .catch((err) => console.log(`WebSocket connection closed with reason: ${err}`));
                        resolve(resp);
                    }
                );
            });
        } else {
            while (true) {
                const priorOpStatus = await this.getPriorityOpStatus(serialId);
                const notifyDone =
                    action === 'COMMIT'
                        ? priorOpStatus.block && priorOpStatus.block.committed
                        : priorOpStatus.block && priorOpStatus.block.verified;
                if (notifyDone) {
                    return priorOpStatus;
                } else {
                    await sleep(this.pollIntervalMilliSecs);
                }
            }
        }
    }

    async notifyTransaction(hash: string, action: 'COMMIT' | 'VERIFY'): Promise<TransactionReceipt> {
        if (this.transport.subscriptionsSupported()) {
            return await new Promise((resolve) => {
                const subscribe = this.transport.subscribe('tx_subscribe', [hash, action], 'tx_unsubscribe', (resp) => {
                    subscribe
                        .then((sub) => sub.unsubscribe())
                        .catch((err) => console.log(`WebSocket connection closed with reason: ${err}`));
                    resolve(resp);
                });
            });
        } else {
            while (true) {
                const transactionStatus = await this.getTxReceipt(hash);
                const notifyDone =
                    action == 'COMMIT'
                        ? transactionStatus.block && transactionStatus.block.committed
                        : transactionStatus.block && transactionStatus.block.verified;
                if (notifyDone) {
                    return transactionStatus;
                } else {
                    await sleep(this.pollIntervalMilliSecs);
                }
            }
        }
    }

<<<<<<< HEAD
    async getTransactionFee(
        txType:
            | 'Withdraw'
            | 'Transfer'
            | 'FastWithdraw'
            | 'MintNFT'
            | 'Swap'
            | ChangePubKeyFee
            | 'WithdrawNFT'
            | 'FastWithdrawNFT'
            | LegacyChangePubKeyFee,
        address: Address,
        tokenLike: TokenLike
    ): Promise<Fee> {
=======
    async getTransactionFee(txType: IncomingTxFeeType, address: Address, tokenLike: TokenLike): Promise<Fee> {
>>>>>>> 706670c2
        const transactionFee = await this.transport.request('get_tx_fee', [txType, address.toString(), tokenLike]);
        return {
            feeType: transactionFee.feeType,
            gasTxAmount: BigNumber.from(transactionFee.gasTxAmount),
            gasPriceWei: BigNumber.from(transactionFee.gasPriceWei),
            gasFee: BigNumber.from(transactionFee.gasFee),
            zkpFee: BigNumber.from(transactionFee.zkpFee),
            totalFee: BigNumber.from(transactionFee.totalFee)
        };
    }

    async getTransactionsBatchFee(
<<<<<<< HEAD
        txTypes: (
            | 'Withdraw'
            | 'Transfer'
            | 'FastWithdraw'
            | 'MintNFT'
            | 'WithdrawNFT'
            | 'FastWithdrawNFT'
            | ChangePubKeyFee
            | LegacyChangePubKeyFee
            | 'Swap'
        )[],
=======
        txTypes: IncomingTxFeeType[],
>>>>>>> 706670c2
        addresses: Address[],
        tokenLike: TokenLike
    ): Promise<BigNumber> {
        const batchFee = await this.transport.request('get_txs_batch_fee_in_wei', [txTypes, addresses, tokenLike]);
        return BigNumber.from(batchFee.totalFee);
    }

    async getTokenPrice(tokenLike: TokenLike): Promise<number> {
        const tokenPrice = await this.transport.request('get_token_price', [tokenLike]);
        return parseFloat(tokenPrice);
    }

    async disconnect() {
        return await this.transport.disconnect();
    }
}

export class ETHProxy {
    private governanceContract: Governance;
    private zkSyncContract: ZkSync;
    private zksyncNFTFactory: ZkSyncNFTFactory;
    // Needed for typechain to work
    private dummySigner: ethers.VoidSigner;

    constructor(private ethersProvider: ethers.providers.Provider, public contractAddress: ContractAddress) {
        this.dummySigner = new ethers.VoidSigner(ethers.constants.AddressZero, this.ethersProvider);

        const governanceFactory = new GovernanceFactory(this.dummySigner);
        this.governanceContract = governanceFactory.attach(contractAddress.govContract);

        const zkSyncFactory = new ZkSyncFactory(this.dummySigner);
        this.zkSyncContract = zkSyncFactory.attach(contractAddress.mainContract);
    }

    getGovernanceContract(): Governance {
        return this.governanceContract;
    }

    getZkSyncContract(): ZkSync {
        return this.zkSyncContract;
    }

    // This method is very helpful for those who have already fetched the
    // default factory and want to avoid asynchorouns execution from now on
    getCachedNFTDefaultFactory(): ZkSyncNFTFactory | undefined {
        return this.zksyncNFTFactory;
    }

    async getDefaultNFTFactory(): Promise<ZkSyncNFTFactory> {
        if (this.zksyncNFTFactory) {
            return this.zksyncNFTFactory;
        }

        const nftFactoryAddress = await this.governanceContract.defaultFactory();

        const nftFactory = new ZkSyncNFTFactoryFactory(this.dummySigner);
        this.zksyncNFTFactory = nftFactory.attach(nftFactoryAddress);

        return this.zksyncNFTFactory;
    }

    async resolveTokenId(token: TokenAddress): Promise<number> {
        if (isTokenETH(token)) {
            return 0;
        } else {
            const tokenId = await this.governanceContract.tokenIds(token);
            if (tokenId == 0) {
                throw new Error(`ERC20 token ${token} is not supported`);
            }
            return tokenId;
        }
    }
}<|MERGE_RESOLUTION|>--- conflicted
+++ resolved
@@ -16,7 +16,6 @@
     TxEthSignatureVariant,
     NFTInfo
 } from './types';
-<<<<<<< HEAD
 import { isTokenETH, sleep, TokenSet, isNFT } from './utils';
 import {
     Governance,
@@ -26,10 +25,7 @@
     ZkSyncNFTFactory,
     ZkSyncNFTFactoryFactory
 } from './typechain';
-=======
-import { isTokenETH, sleep, SYNC_GOV_CONTRACT_INTERFACE, TokenSet } from './utils';
 import { SyncProvider } from './provider-interface';
->>>>>>> 706670c2
 
 export async function getDefaultProvider(network: Network, transport: 'WS' | 'HTTP' = 'HTTP'): Promise<Provider> {
     if (transport === 'WS') {
@@ -252,24 +248,7 @@
         }
     }
 
-<<<<<<< HEAD
-    async getTransactionFee(
-        txType:
-            | 'Withdraw'
-            | 'Transfer'
-            | 'FastWithdraw'
-            | 'MintNFT'
-            | 'Swap'
-            | ChangePubKeyFee
-            | 'WithdrawNFT'
-            | 'FastWithdrawNFT'
-            | LegacyChangePubKeyFee,
-        address: Address,
-        tokenLike: TokenLike
-    ): Promise<Fee> {
-=======
     async getTransactionFee(txType: IncomingTxFeeType, address: Address, tokenLike: TokenLike): Promise<Fee> {
->>>>>>> 706670c2
         const transactionFee = await this.transport.request('get_tx_fee', [txType, address.toString(), tokenLike]);
         return {
             feeType: transactionFee.feeType,
@@ -282,21 +261,7 @@
     }
 
     async getTransactionsBatchFee(
-<<<<<<< HEAD
-        txTypes: (
-            | 'Withdraw'
-            | 'Transfer'
-            | 'FastWithdraw'
-            | 'MintNFT'
-            | 'WithdrawNFT'
-            | 'FastWithdrawNFT'
-            | ChangePubKeyFee
-            | LegacyChangePubKeyFee
-            | 'Swap'
-        )[],
-=======
         txTypes: IncomingTxFeeType[],
->>>>>>> 706670c2
         addresses: Address[],
         tokenLike: TokenLike
     ): Promise<BigNumber> {
