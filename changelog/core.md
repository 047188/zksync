--- conflicted
+++ resolved
@@ -33,10 +33,7 @@
 - Added a `--sloppy` mode to the `dev-fee-ticker-server` to simulate bad networks with the random delays and fails.
 - Added `forced_exit_requests` functionality, which allows users to pay for ForcedExits from L1. Note that a few env
   variables were added that control the behaviour of the tool.
-<<<<<<< HEAD
-=======
 - Possibility to use CREATE2 ChangePubKey and Transfer in a single batch.
->>>>>>> adf03eb1
 
 ### Fixed
 
