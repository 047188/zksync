--- conflicted
+++ resolved
@@ -8,12 +8,9 @@
     "core/bin/parse_pub_data",
     "core/bin/block_revert",
     "core/bin/remove_proofs",
-<<<<<<< HEAD
     "core/bin/update_sequnce_number",
 
-=======
     "core/bin/remove_outstanding_tx_filters",
->>>>>>> 435cc64b
     # Server micro-services
     "core/bin/zksync_api",
     "core/bin/zksync_core",
