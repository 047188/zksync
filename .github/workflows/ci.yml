name: CI

on:
  pull_request:
    branches:
     - '*'

jobs:
  ci-all:
    # We currently have two self-hosted runners, one of which is marked "DEV-CI" and other one is marder "MAIN".
    # "MAIN" is the current CI runner, "DEV-CI" is currently used to experiment with CI optimizing.
    runs-on: self-hosted

    steps:
    - uses: actions/checkout@v2

    - name: link-setup-keys
      run: ln -s ~/setup keys/setup

    - name: setup-env
      run: |
        echo ZKSYNC_HOME=$(pwd) >> $GITHUB_ENV
        echo CI=1 >> $GITHUB_ENV
        echo $(pwd)/bin >> $GITHUB_PATH

    - name: cache-contracts
      uses: actions/cache@v2
      with:
        path: |
          contracts/build
          contracts/node_modules
          contracts/dev-contracts/generated
        key: ${{ runner.os }}-contracts-${{ hashFiles('contracts/contracts/*.sol') }}

    - name: cache-rust
      uses: actions/cache@v2
      with:
        path: |
          ~/.cargo/registry
          ~/.cargo/git
          target
        key: ${{ runner.os }}-cargo-${{ hashFiles('**/Cargo.lock') }}

    - name: update-deps
      # Upstream version of sqlx-cli has some incompatibilities with the sqlx version used zksync_storage.
      run: |
        rustup update stable
<<<<<<< HEAD
        cargo sqlx --version || cargo install sqlx-cli --git https://github.com/alekseysidorov/sqlx.git
=======
        cargo install sqlx-cli --git https://github.com/alekseysidorov/sqlx.git
        cargo install diesel_cli --no-default-features --features postgres
>>>>>>> 99cd58a0
        docker pull matterlabs/ci-integration-test:zk-latest

    - name: zk
      run: zk

    - name: lints
      run: |
        # lint non-rust code
        zk fmt --check
        yarn lint:md
        yarn lint:sol
        zk dummy-prover ensure-disabled
        cargo fmt --all -- --check
        zk f cargo clippy --tests --benches -- -D warnings
        pushd sdk/zksync-crypto
        cargo fmt -- --check
        cargo clippy --all --tests --benches -- -D warnings
      env:
        SQLX_OFFLINE: "true"

    - name: generic-init
      run: |
        # Unpack keys to build dev contracts
        zk run verify-keys unpack
        # EIP1271 contract is used in Rust & JS unit tests.
        zk contract build-dev
        zk run deploy-eip1271

    - name: integration-tests
      run: zk test integration all --in-docker

    - name: integration-testkit
      run: zk test integration testkit
      env:
        SQLX_OFFLINE: "true"

    - name: contracts-unit-tests
      run: zk test contracts

    - name: js-unit-tests
      run: zk test js

    - name: rust-unit-tests
      run: |
        # Api tests require database setup
        zk db setup
        zk test rust

    - name: zksync-crypto-tests
      run: pushd sdk/zksync-crypto && zk f cargo test --release

    services:
      geth:
        image: matterlabs/geth:latest
        ports:
          - 8545:8545
          - 8546:8546
        env:
          CONFIG: standard

      postgres:
        image: postgres:10.4
        ports:
          - 5432:5432

      dev-ticker:
        image: matterlabs/dev-ticker:latest
        ports:
          - 9876:9876<|MERGE_RESOLUTION|>--- conflicted
+++ resolved
@@ -45,12 +45,8 @@
       # Upstream version of sqlx-cli has some incompatibilities with the sqlx version used zksync_storage.
       run: |
         rustup update stable
-<<<<<<< HEAD
-        cargo sqlx --version || cargo install sqlx-cli --git https://github.com/alekseysidorov/sqlx.git
-=======
         cargo install sqlx-cli --git https://github.com/alekseysidorov/sqlx.git
         cargo install diesel_cli --no-default-features --features postgres
->>>>>>> 99cd58a0
         docker pull matterlabs/ci-integration-test:zk-latest
 
     - name: zk
