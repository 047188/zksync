import { Command } from 'commander';
import { deployContract } from 'ethereum-waffle';
import { ethers, Wallet } from 'ethers';
import { readContractCode } from '../src.ts/deploy';
import { parseEther } from 'ethers/lib/utils';
import * as fs from 'fs';
import * as path from 'path';

const testConfigPath = path.join(process.env.ZKSYNC_HOME as string, `etc/test_config/constant`);
const ethTestConfig = JSON.parse(fs.readFileSync(`${testConfigPath}/eth.json`, { encoding: 'utf-8' }));

const provider = new ethers.providers.JsonRpcProvider(process.env.ETH_CLIENT_WEB3_URL);
const wallet = Wallet.fromMnemonic(ethTestConfig.mnemonic, "m/44'/60'/0'/0/1").connect(provider);

type Token = {
    address: string | null;
    name: string;
    symbol: string;
    decimals: number;
};

async function deployToken(token: Token): Promise<Token> {
    const erc20 = await deployContract(
        wallet,
        readContractCode('dev-contracts/TestnetERC20Token'),
        [token.name, token.symbol, token.decimals],
        { gasLimit: 5000000 }
    );

    await erc20.mint(wallet.address, parseEther('3000000000'));
    for (let i = 0; i < 10; ++i) {
        const testWallet = Wallet.fromMnemonic(ethTestConfig.test_mnemonic as string, "m/44'/60'/0'/0/" + i).connect(
            provider
        );
        await erc20.mint(testWallet.address, parseEther('3000000000'));
    }
    token.address = erc20.address;

    return token;
}

async function main() {
    const program = new Command();

    program.version('0.1.0').name('deploy-erc20').description('deploy testnet erc20 token');

    program
        .command('add')
<<<<<<< HEAD
        .option('-n, --token_name <token_name>')
        .option('-s, --symbol <symbol>')
        .option('-d, --decimals <decimals>')
        .description('Adds a new token with a given fields')
        .action(async (token_name: string, symbol: string, decimals: number) => {
            const token: Token = { address: null, name: token_name, symbol, decimals };
            console.log(JSON.stringify(deployToken(token), null, 2));
=======
        .option('-n, --token-name <token_name>')
        .option('-s, --symbol <symbol>')
        .option('-d, --decimals <decimals>')
        .description('Adds a new token with a given fields')
        .action(async (cmd: Command) => {
            const token: Token = { address: null, name: cmd.token_name, symbol: cmd.symbol, decimals: cmd.decimals };
            console.log(JSON.stringify(await deployToken(token), null, 2));
>>>>>>> 3c3dfc8f
        });

    program
        .command('add-multi <tokens_json>')
        .description('Adds a multiple tokens given in JSON format')
        .action(async (tokens_json: string) => {
            const tokens: Array<Token> = JSON.parse(tokens_json);
            const result = [];

            for (const token of tokens) {
                result.push(await deployToken(token));
            }

            console.log(JSON.stringify(result, null, 2));
        });

<<<<<<< HEAD
    return await program.parseAsync(process.argv);
=======
    await program.parseAsync(process.argv);
>>>>>>> 3c3dfc8f
}

main()
    .then(() => process.exit(0))
    .catch((err) => {
        console.error('Error:', err.message || err);
        process.exit(1);
    });<|MERGE_RESOLUTION|>--- conflicted
+++ resolved
@@ -46,15 +46,6 @@
 
     program
         .command('add')
-<<<<<<< HEAD
-        .option('-n, --token_name <token_name>')
-        .option('-s, --symbol <symbol>')
-        .option('-d, --decimals <decimals>')
-        .description('Adds a new token with a given fields')
-        .action(async (token_name: string, symbol: string, decimals: number) => {
-            const token: Token = { address: null, name: token_name, symbol, decimals };
-            console.log(JSON.stringify(deployToken(token), null, 2));
-=======
         .option('-n, --token-name <token_name>')
         .option('-s, --symbol <symbol>')
         .option('-d, --decimals <decimals>')
@@ -62,7 +53,6 @@
         .action(async (cmd: Command) => {
             const token: Token = { address: null, name: cmd.token_name, symbol: cmd.symbol, decimals: cmd.decimals };
             console.log(JSON.stringify(await deployToken(token), null, 2));
->>>>>>> 3c3dfc8f
         });
 
     program
@@ -79,11 +69,7 @@
             console.log(JSON.stringify(result, null, 2));
         });
 
-<<<<<<< HEAD
-    return await program.parseAsync(process.argv);
-=======
     await program.parseAsync(process.argv);
->>>>>>> 3c3dfc8f
 }
 
 main()
