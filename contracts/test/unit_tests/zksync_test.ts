import { Contract, ethers, constants, BigNumber } from 'ethers';
import { parseEther } from 'ethers/lib/utils';
import { ETHProxy } from 'zksync';
import { Address, TokenAddress } from 'zksync/build/types';
import { Deployer, readContractCode, readTestContracts } from '../../src.ts/deploy';

const { simpleEncode } = require('ethereumjs-abi');
const { expect } = require('chai');
const { deployContract } = require('ethereum-waffle');
const { wallet, exitWallet, deployTestContract, getCallRevertReason, IERC20_INTERFACE } = require('./common');
import * as zksync from 'zksync';

const TEST_PRIORITY_EXPIRATION = 101;
const CHUNK_SIZE = 9;

describe('zkSync signature verification unit tests', function () {
    this.timeout(50000);

    let testContract;
    const randomWallet = ethers.Wallet.createRandom();
    before(async () => {
        const contracts = readTestContracts();
        contracts.zkSync = readContractCode('ZKSyncSignatureUnitTest');
        const deployer = new Deployer({ deployWallet: wallet, contracts });
        await deployer.deployAll({ gasLimit: 6500000 });
        testContract = deployer.zkSyncContract(wallet);
    });

    it('pubkey hash signature verification success', async () => {
        const pubkeyHash = 'sync:fefefefefefefefefefefefefefefefefefefefe';
        const nonce = 0x11223344;
        const accountId = 0xdeadba;
        const signature = await randomWallet.signMessage(
            zksync.utils.getChangePubkeyMessage(pubkeyHash, nonce, accountId)
        );
        const { revertReason, result } = await getCallRevertReason(() =>
            testContract.changePubkeySignatureCheck(
                signature,
                pubkeyHash.replace('sync:', '0x'),
                nonce,
                randomWallet.address,
                accountId
            )
        );
        expect(result).eq(true);
    });

    it('pubkey hash signature verification incorrect nonce', async () => {
        const incorrectNonce = 0x11223345;
        const pubkeyHash = 'sync:fefefefefefefefefefefefefefefefefefefefe';
        const nonce = 0x11223344;
        const accountId = 0xdeadba;
        const signature = await randomWallet.signMessage(
            zksync.utils.getChangePubkeyMessage(pubkeyHash, nonce, accountId)
        );
        const { result } = await getCallRevertReason(() =>
            testContract.changePubkeySignatureCheck(
                signature,
                pubkeyHash.replace('sync:', '0x'),
                incorrectNonce,
                randomWallet.address,
                accountId
            )
        );
        expect(result).eq(false);
    });

    it('pubkey hash signature verification incorrect pubkey hash', async () => {
        const incorrectPubkeyHash = 'sync:aaaafefefefefefefefefefefefefefefefefefe';
        const pubkeyHash = 'sync:fefefefefefefefefefefefefefefefefefefefe';
        const nonce = 0x11223344;
        const accountId = 0xdeadba;
        const signature = await randomWallet.signMessage(
            zksync.utils.getChangePubkeyMessage(pubkeyHash, nonce, accountId)
        );
        const { result } = await getCallRevertReason(() =>
            testContract.changePubkeySignatureCheck(
                signature,
                incorrectPubkeyHash.replace('sync:', '0x'),
                nonce,
                randomWallet.address,
                accountId
            )
        );
        expect(result).eq(false);
    });

    it('pubkey hash signature verification incorrect signer', async () => {
        const incorrectSignerAddress = wallet.address;
        const pubkeyHash = 'sync:fefefefefefefefefefefefefefefefefefefefe';
        const nonce = 0x11223344;
        const accountId = 0xdeadba;
        const signature = await randomWallet.signMessage(
            zksync.utils.getChangePubkeyMessage(pubkeyHash, nonce, accountId)
        );
        const { result } = await getCallRevertReason(() =>
            testContract.changePubkeySignatureCheck(
                signature,
                pubkeyHash.replace('sync:', '0x'),
                nonce,
                incorrectSignerAddress,
                accountId
            )
        );
        expect(result).eq(false);
    });

    it('pubkey hash signature verification incorrect account id', async () => {
        const incorrectAccountId = 0xbabeba;
        const pubkeyHash = 'sync:fefefefefefefefefefefefefefefefefefefefe';
        const nonce = 0x11223344;
        const accountId = 0xdeadba;
        const signature = await randomWallet.signMessage(
            zksync.utils.getChangePubkeyMessage(pubkeyHash, nonce, accountId)
        );
        const { result } = await getCallRevertReason(() =>
            testContract.changePubkeySignatureCheck(
                signature,
                pubkeyHash.replace('sync:', '0x'),
                nonce,
                randomWallet.address,
                incorrectAccountId
            )
        );
        expect(result).eq(false);
    });

    it('signature verification success', async () => {
        for (const message of [Buffer.from('msg', 'ascii'), Buffer.alloc(0), Buffer.alloc(10, 1)]) {
            const signature = await wallet.signMessage(message);
<<<<<<< HEAD
            const signedMessage = Buffer.concat([
                Buffer.from(`\x19Ethereum Signed Message:\n${message.length}`, "ascii"),
                message,
            ]);
            const address = await testContract.testRecoverAddressFromEthSignature(signature, signedMessage);
            expect(address, `address mismatch, message ${message.toString("hex")}`).eq(wallet.address);
=======
            const sinedMessage = Buffer.concat([
                Buffer.from(`\x19Ethereum Signed Message:\n${message.length}`, 'ascii'),
                message
            ]);
            const address = await testContract.testRecoverAddressFromEthSignature(signature, sinedMessage);
            expect(address, `address mismatch, message ${message.toString('hex')}`).eq(wallet.address);
>>>>>>> 9b4263c8
        }
    });
});

describe('ZK priority queue ops unit tests', function () {
    this.timeout(50000);

    let zksyncContract;
    let tokenContract;
    let ethProxy;
    let operationTestContract;
    before(async () => {
        const contracts = readTestContracts();
        const deployer = new Deployer({ deployWallet: wallet, contracts });
        await deployer.deployAll({ gasLimit: 6500000 });
        zksyncContract = deployer.zkSyncContract(wallet);

        tokenContract = await deployContract(
            wallet,
            readContractCode('TestnetERC20Token'),
            ['Matter Labs Trial Token', 'MLTT', 18],
            { gasLimit: 5000000 }
        );
        await tokenContract.mint(wallet.address, parseEther('1000000'));

        const govContract = deployer.governanceContract(wallet);
        await govContract.addToken(tokenContract.address);

        ethProxy = new ETHProxy(wallet.provider, {
            mainContract: zksyncContract.address,
            govContract: govContract.address
        });

        operationTestContract = await deployTestContract('../../build/OperationsTest');
    });

    async function performDeposit(to: Address, token: TokenAddress, depositAmount: BigNumber) {
        const openedRequests = await zksyncContract.totalOpenPriorityRequests();
        const depositOwner = wallet.address;

        let tx;
        if (token === ethers.constants.AddressZero) {
            tx = await zksyncContract.depositETH(depositOwner, { value: depositAmount });
        } else {
            tx = await zksyncContract.depositERC20(token, depositAmount, depositOwner);
        }
        const receipt = await tx.wait();

        const deadlineBlock = receipt.blockNumber + TEST_PRIORITY_EXPIRATION;

        let priorityQueueEvent;
        for (const event of receipt.logs) {
            try {
                const parsedLog = zksyncContract.interface.parseLog(event);
                if (parsedLog && parsedLog.name === 'NewPriorityRequest') {
                    priorityQueueEvent = parsedLog;
                    break;
                }
            } catch {}
        }
        expect(priorityQueueEvent.name, 'event name').eq('NewPriorityRequest');
        expect(priorityQueueEvent.args.sender, 'sender address').eq(wallet.address);
        expect(priorityQueueEvent.args.serialId, 'request id').eq(openedRequests);
        expect(priorityQueueEvent.args.opType, 'request type').eq(1);
        expect(priorityQueueEvent.args.expirationBlock, 'expiration block').eq(deadlineBlock);
        const parsedDepositPubdata = await operationTestContract.parseDepositFromPubdata(
            priorityQueueEvent.args.pubData
        );

        expect(parsedDepositPubdata.tokenId, 'parsed token id').eq(await ethProxy.resolveTokenId(token));
        expect(parsedDepositPubdata.amount.toString(), 'parsed amount').eq(depositAmount.toString());
        expect(parsedDepositPubdata.owner, 'parsed owner').eq(depositOwner);
    }

    async function performFullExitRequest(accountId: number, token: TokenAddress) {
        const openedRequests = await zksyncContract.totalOpenPriorityRequests();
        const tx = await zksyncContract.fullExit(accountId, token);
        const receipt = await tx.wait();

        const deadlineBlock = receipt.blockNumber + TEST_PRIORITY_EXPIRATION;

        let priorityQueueEvent;
        for (const event of receipt.logs) {
            try {
                const parsedLog = zksyncContract.interface.parseLog(event);
                if (parsedLog && parsedLog.name === 'NewPriorityRequest') {
                    priorityQueueEvent = parsedLog;
                    break;
                }
            } catch {}
        }
        expect(priorityQueueEvent.name, 'event name').eq('NewPriorityRequest');
        expect(priorityQueueEvent.args.sender, 'sender address').eq(wallet.address);
        expect(priorityQueueEvent.args.serialId, 'request id').eq(openedRequests);
        expect(priorityQueueEvent.args.opType, 'request type').eq(6);
        expect(priorityQueueEvent.args.expirationBlock, 'expiration block').eq(deadlineBlock);

        const parsedFullExitPubdata = await operationTestContract.parseFullExitFromPubdata(
            priorityQueueEvent.args.pubData
        );
        expect(parsedFullExitPubdata.accountId, 'parsed account id').eq(accountId);
        expect(parsedFullExitPubdata.owner, 'parsed owner').eq(wallet.address);
        expect(parsedFullExitPubdata.tokenId, 'parsed token id').eq(await ethProxy.resolveTokenId(token));
        expect(parsedFullExitPubdata.amount.toString(), 'parsed amount').eq('0');
    }

    it('success ETH deposits', async () => {
        zksyncContract.connect(wallet);
        const tokenAddress = ethers.constants.AddressZero;
        const depositAmount = parseEther('1.0');

        await performDeposit(wallet.address, tokenAddress, depositAmount);
        await performDeposit(ethers.Wallet.createRandom().address, tokenAddress, depositAmount);
    });

    it('success ERC20 deposits', async () => {
        zksyncContract.connect(wallet);
        const tokenAddress = tokenContract.address;
        const depositAmount = parseEther('1.0');

        tokenContract.connect(wallet);
        await tokenContract.approve(zksyncContract.address, depositAmount);
        await performDeposit(wallet.address, tokenAddress, depositAmount);
        await tokenContract.approve(zksyncContract.address, depositAmount);
        await performDeposit(ethers.Wallet.createRandom().address, tokenAddress, depositAmount);
    });

    it('success FullExit request', async () => {
        zksyncContract.connect(wallet);
        const accountId = 1;

        await performFullExitRequest(accountId, ethers.constants.AddressZero);
        await performFullExitRequest(accountId, tokenContract.address);
    });
});

async function onchainBalance(ethWallet: ethers.Wallet, token: Address): Promise<BigNumber> {
    if (token === ethers.constants.AddressZero) {
        return ethWallet.getBalance();
    } else {
        const erc20contract = new Contract(token, IERC20_INTERFACE.abi, ethWallet);
        return BigNumber.from(await erc20contract.balanceOf(ethWallet.address));
    }
}

describe('zkSync withdraw unit tests', function () {
    this.timeout(50000);

    let zksyncContract;
    let tokenContract;
    let incorrectTokenContract;
    let ethProxy;
    before(async () => {
        const contracts = readTestContracts();
        contracts.zkSync = readContractCode('ZkSyncWithdrawalUnitTest');
        const deployer = new Deployer({ deployWallet: wallet, contracts });
        await deployer.deployAll({ gasLimit: 6500000 });
        zksyncContract = deployer.zkSyncContract(wallet);

        tokenContract = await deployContract(
            wallet,
            readContractCode('TestnetERC20Token'),
            ['Matter Labs Trial Token', 'MLTT', 18],
            { gasLimit: 5000000 }
        );
        await tokenContract.mint(wallet.address, parseEther('1000000'));

        const govContract = deployer.governanceContract(wallet);
        await govContract.addToken(tokenContract.address);

        ethProxy = new ETHProxy(wallet.provider, {
            mainContract: zksyncContract.address,
            govContract: govContract.address
        });

        incorrectTokenContract = await deployContract(
            wallet,
            readContractCode('TestnetERC20Token'),
            ['Matter Labs Trial Token', 'MLTT', 18],
            { gasLimit: 5000000 }
        );
        await tokenContract.mint(wallet.address, parseEther('1000000'));
    });

    async function performWithdraw(ethWallet: ethers.Wallet, token: TokenAddress, tokenId: number, amount: BigNumber) {
        let gasFee: BigNumber;
        const balanceBefore = await onchainBalance(ethWallet, token);
        const contractBalanceBefore = BigNumber.from(
            await zksyncContract.getBalanceToWithdraw(ethWallet.address, tokenId)
        );
        if (token === ethers.constants.AddressZero) {
            const tx = await zksyncContract.withdrawETH(amount, { gasLimit: 300000 });
            const receipt = await tx.wait();
            gasFee = receipt.gasUsed.mul(await ethWallet.provider.getGasPrice());
        } else {
            await zksyncContract.withdrawERC20(token, amount, { gasLimit: 300000 });
        }
        const balanceAfter = await onchainBalance(ethWallet, token);

        const expectedBalance =
            token == constants.AddressZero ? balanceBefore.add(amount).sub(gasFee) : balanceBefore.add(amount);
        expect(balanceAfter.toString(), 'withdraw account balance mismatch').eq(expectedBalance.toString());

        const contractBalanceAfter = BigNumber.from(
            await zksyncContract.getBalanceToWithdraw(ethWallet.address, tokenId)
        );
        const expectedContractBalance = contractBalanceBefore.sub(amount);
        expect(contractBalanceAfter.toString(), 'withdraw contract balance mismatch').eq(
            expectedContractBalance.toString()
        );
    }

    it('Withdraw ETH success', async () => {
        zksyncContract.connect(wallet);
        const withdrawAmount = parseEther('1.0');

        const sendETH = await wallet.sendTransaction({
            to: zksyncContract.address,
            value: withdrawAmount.mul(2),
            data: simpleEncode('receiveETH()')
        });
        await sendETH.wait();

        await zksyncContract.setBalanceToWithdraw(wallet.address, 0, withdrawAmount);
        await performWithdraw(wallet, constants.AddressZero, 0, withdrawAmount);

        await zksyncContract.setBalanceToWithdraw(wallet.address, 0, withdrawAmount);
        await performWithdraw(wallet, constants.AddressZero, 0, withdrawAmount.div(2));
        await performWithdraw(wallet, constants.AddressZero, 0, withdrawAmount.div(2));
    });

    it('Withdraw ETH incorrect amount', async () => {
        zksyncContract.connect(wallet);
        const withdrawAmount = parseEther('1.0');

        const sendETH = await wallet.sendTransaction({
            to: zksyncContract.address,
            value: withdrawAmount,
            data: simpleEncode('receiveETH()')
        });
        await sendETH.wait();

        await zksyncContract.setBalanceToWithdraw(wallet.address, 0, withdrawAmount);
        const { revertReason } = await getCallRevertReason(
            async () => await performWithdraw(wallet, constants.AddressZero, 0, withdrawAmount.add(1))
        );
        expect(revertReason, 'wrong revert reason').eq('SafeMath: subtraction overflow');
    });

    it('Withdraw ERC20 success', async () => {
        zksyncContract.connect(wallet);
        const withdrawAmount = parseEther('1.0');

        const sendERC20 = await tokenContract.transfer(zksyncContract.address, withdrawAmount.mul(2));
        await sendERC20.wait();
        const tokenId = await ethProxy.resolveTokenId(tokenContract.address);

        await zksyncContract.setBalanceToWithdraw(wallet.address, tokenId, withdrawAmount);
        await performWithdraw(wallet, tokenContract.address, tokenId, withdrawAmount);

        await zksyncContract.setBalanceToWithdraw(wallet.address, tokenId, withdrawAmount);
        await performWithdraw(wallet, tokenContract.address, tokenId, withdrawAmount.div(2));
        await performWithdraw(wallet, tokenContract.address, tokenId, withdrawAmount.div(2));
    });

    it('Withdraw ERC20 incorrect amount', async () => {
        zksyncContract.connect(wallet);
        const withdrawAmount = parseEther('1.0');

        const sendERC20 = await tokenContract.transfer(zksyncContract.address, withdrawAmount);
        await sendERC20.wait();
        const tokenId = await ethProxy.resolveTokenId(tokenContract.address);

        await zksyncContract.setBalanceToWithdraw(wallet.address, tokenId, withdrawAmount);

        const onchainBalBefore = await onchainBalance(wallet, tokenContract.address);
        const { revertReason } = await getCallRevertReason(
            async () => await performWithdraw(wallet, tokenContract.address, tokenId, withdrawAmount.add(1))
        );
        const onchainBalAfter = await onchainBalance(wallet, tokenContract.address);
        expect(onchainBalAfter).eq(onchainBalBefore);
    });

    it('Withdraw ERC20 unsupported token', async () => {
        zksyncContract.connect(wallet);
        const withdrawAmount = parseEther('1.0');

        const { revertReason } = await getCallRevertReason(
            async () => await performWithdraw(wallet, incorrectTokenContract.address, 1, withdrawAmount.add(1))
        );
        expect(revertReason, 'wrong revert reason').eq('gvs11');
    });

    it('Complete pending withdawals, eth, known erc20', async () => {
        zksyncContract.connect(wallet);
        const withdrawAmount = parseEther('1.0');
        const withdrawsToCancel = 5;

        await wallet.sendTransaction({
            to: zksyncContract.address,
            value: withdrawAmount,
            data: simpleEncode('receiveETH()')
        });
        await tokenContract.transfer(zksyncContract.address, withdrawAmount);

        for (const tokenAddress of [constants.AddressZero, tokenContract.address]) {
            const tokenId = await ethProxy.resolveTokenId(tokenAddress);

            await zksyncContract.setBalanceToWithdraw(exitWallet.address, tokenId, 0);
            await zksyncContract.addPendingWithdrawal(exitWallet.address, tokenId, withdrawAmount.div(2));
            await zksyncContract.addPendingWithdrawal(exitWallet.address, tokenId, withdrawAmount.div(2));

            const onchainBalBefore = await onchainBalance(exitWallet, tokenAddress);

            await zksyncContract.completeWithdrawals(withdrawsToCancel);

            const onchainBalAfter = await onchainBalance(exitWallet, tokenAddress);

            expect(onchainBalAfter.sub(onchainBalBefore)).eq(withdrawAmount.toString());
        }
    });
});

describe('zkSync auth pubkey onchain unit tests', function () {
    this.timeout(50000);

    let zksyncContract;
    let tokenContract;
    let ethProxy;
    before(async () => {
        const contracts = readTestContracts();
        const deployer = new Deployer({ deployWallet: wallet, contracts });
        await deployer.deployAll({ gasLimit: 6500000 });
        zksyncContract = deployer.zkSyncContract(wallet);

        tokenContract = await deployContract(
            wallet,
            readContractCode('TestnetERC20Token'),
            ['Matter Labs Trial Token', 'MLTT', 18],
            { gasLimit: 5000000 }
        );
        await tokenContract.mint(wallet.address, parseEther('1000000'));

        const govContract = deployer.governanceContract(wallet);
        await govContract.addToken(tokenContract.address);

        ethProxy = new ETHProxy(wallet.provider, {
            mainContract: zksyncContract.address,
            govContract: govContract.address
        });
    });

    it('Auth pubkey success', async () => {
        zksyncContract.connect(wallet);

        const nonce = 0x1234;
        const pubkeyHash = '0xfefefefefefefefefefefefefefefefefefefefe';

        const receipt = await (await zksyncContract.setAuthPubkeyHash(pubkeyHash, nonce)).wait();
        let authEvent;
        for (const event of receipt.logs) {
            try {
                const parsedLog = zksyncContract.interface.parseLog(event);
                if (parsedLog && parsedLog.name === 'FactAuth') {
                    authEvent = parsedLog;
                    break;
                }
            } catch {}
        }

        expect(authEvent.args.sender, 'event sender incorrect').eq(wallet.address);
        expect(authEvent.args.nonce, 'event nonce incorrect').eq(nonce);
        expect(authEvent.args.fact, 'event fact incorrect').eq(pubkeyHash);
    });

    it('Auth pubkey rewrite fail', async () => {
        zksyncContract.connect(wallet);

        const nonce = 0xdead;
        const pubkeyHash = '0xfefefefefefefefefefefefefefefefefefefefe';

        await zksyncContract.setAuthPubkeyHash(pubkeyHash, nonce, { gasLimit: 300000 });
        //
        const otherPubkeyHash = '0xaaaaaaaaaaaaaaaaaaaaaaaaaaaaaaaaaaaaaaaa';
        const { revertReason } = await getCallRevertReason(
            async () => await zksyncContract.setAuthPubkeyHash(otherPubkeyHash, nonce, { gasLimit: 300000 })
        );
        expect(revertReason, 'revert reason incorrect').eq('ahf11');
    });

    it('Auth pubkey incorrect length fail', async () => {
        zksyncContract.connect(wallet);
        const nonce = 0x7656;
        const shortPubkeyHash = '0xfefefefefefefefefefefefefefefefefefefe';
        const longPubkeyHash = '0xfefefefefefefefefefefefefefefefefefefefefe';

        for (const pkHash of [shortPubkeyHash, longPubkeyHash]) {
            const { revertReason } = await getCallRevertReason(
                async () => await zksyncContract.setAuthPubkeyHash(shortPubkeyHash, nonce, { gasLimit: 300000 })
            );
            expect(revertReason, 'revert reason incorrect').eq('ahf10');
        }
    });
});

describe('zkSync test process next operation', function () {
    this.timeout(50000);

    let zksyncContract;
    let tokenContract;
    let incorrectTokenContract;
    let ethProxy;
    before(async () => {
        const contracts = readTestContracts();
        contracts.zkSync = readContractCode('ZkSyncProcessOpUnitTest');
        const deployer = new Deployer({ deployWallet: wallet, contracts });
        await deployer.deployAll({ gasLimit: 6500000 });
        zksyncContract = deployer.zkSyncContract(wallet);

        tokenContract = await deployContract(
            wallet,
            readContractCode('TestnetERC20Token'),
            ['Matter Labs Trial Token', 'MLTT', 18],
            { gasLimit: 5000000 }
        );
        await tokenContract.mint(wallet.address, parseEther('1000000'));

        const govContract = deployer.governanceContract(wallet);
        await govContract.addToken(tokenContract.address);

        ethProxy = new ETHProxy(wallet.provider, {
            mainContract: zksyncContract.address,
            govContract: govContract.address
        });

        incorrectTokenContract = await deployContract(
            wallet,
            readContractCode('TestnetERC20Token'),
            ['Matter Labs Trial Token', 'MLTT', 18],
            { gasLimit: 5000000 }
        );
        await tokenContract.mint(wallet.address, parseEther('1000000'));
    });

    it('Process noop', async () => {
        zksyncContract.connect(wallet);

        const committedPriorityRequestsBefore = await zksyncContract.totalCommittedPriorityRequests();

        const pubdata = Buffer.alloc(CHUNK_SIZE, 0);
        await zksyncContract.testProcessOperation(pubdata, '0x', []);

        const committedPriorityRequestsAfter = await zksyncContract.totalCommittedPriorityRequests();
        expect(committedPriorityRequestsAfter, 'priority request number').eq(committedPriorityRequestsBefore);
    });

    it('Process transfer', async () => {
        zksyncContract.connect(wallet);

        const committedPriorityRequestsBefore = await zksyncContract.totalCommittedPriorityRequests();

        const pubdata = Buffer.alloc(CHUNK_SIZE * 2, 0xff);
        pubdata[0] = 0x05;
        await zksyncContract.testProcessOperation(pubdata, '0x', []);

        const committedPriorityRequestsAfter = await zksyncContract.totalCommittedPriorityRequests();
        expect(committedPriorityRequestsAfter, 'priority request number').eq(committedPriorityRequestsBefore);
    });
    it('Process transfer to new', async () => {
        zksyncContract.connect(wallet);

        const committedPriorityRequestsBefore = await zksyncContract.totalCommittedPriorityRequests();

        const pubdata = Buffer.alloc(CHUNK_SIZE * 6, 0xff);
        pubdata[0] = 0x02;
        await zksyncContract.testProcessOperation(pubdata, '0x', []);

        const committedPriorityRequestsAfter = await zksyncContract.totalCommittedPriorityRequests();
        expect(committedPriorityRequestsAfter, 'priority request number').eq(committedPriorityRequestsBefore);
    });

    it('Process deposit', async () => {
        zksyncContract.connect(wallet);
        const depositAmount = BigNumber.from('2');

        await zksyncContract.depositETH(wallet.address, { value: depositAmount });

        const committedPriorityRequestsBefore = await zksyncContract.totalCommittedPriorityRequests();

        // construct deposit pubdata
        const pubdata = Buffer.alloc(CHUNK_SIZE * 6, 0);
        pubdata[0] = 0x01;
        let offset = 1;
        pubdata.writeUInt32BE(0xccaabbff, offset);
        offset += 4;
        pubdata.writeUInt16BE(0, offset); // token
        offset += 2;
        Buffer.from(
            depositAmount
                .toHexString()
                .substr(2)
                .padStart(16 * 2, '0'),
            'hex'
        ).copy(pubdata, offset);
        offset += 16;
        Buffer.from(wallet.address.substr(2), 'hex').copy(pubdata, offset);
        await zksyncContract.testProcessOperation(pubdata, '0x', []);

        const committedPriorityRequestsAfter = await zksyncContract.totalCommittedPriorityRequests();
        expect(committedPriorityRequestsAfter - 1, 'priority request number').eq(committedPriorityRequestsBefore);
    });

    it('Process partial exit', async () => {
        zksyncContract.connect(wallet);

        const committedPriorityRequestsBefore = await zksyncContract.totalCommittedPriorityRequests();

        // construct deposit pubdata
        const pubdata = Buffer.alloc(CHUNK_SIZE * 6, 0);
        pubdata[0] = 0x03;

        await zksyncContract.testProcessOperation(pubdata, '0x', []);

        const committedPriorityRequestsAfter = await zksyncContract.totalCommittedPriorityRequests();
        expect(committedPriorityRequestsAfter, 'priority request number').eq(committedPriorityRequestsBefore);
    });

    it('Process full exit', async () => {
        zksyncContract.connect(wallet);
        const tokenId = await ethProxy.resolveTokenId(tokenContract.address);
        const fullExitAmount = parseEther('0.7');
        const accountId = 0x00ffffff;

        await zksyncContract.fullExit(accountId, tokenContract.address);

        const committedPriorityRequestsBefore = await zksyncContract.totalCommittedPriorityRequests();

        // construct full exit pubdata
        const pubdata = Buffer.alloc(CHUNK_SIZE * 6, 0);
        pubdata[0] = 0x06;
        let offset = 1;
        pubdata.writeUInt32BE(accountId, offset);
        offset += 4;
        Buffer.from(wallet.address.substr(2), 'hex').copy(pubdata, offset);
        offset += 20;
        pubdata.writeUInt16BE(tokenId, offset);
        offset += 2;
        Buffer.from(
            fullExitAmount
                .toHexString()
                .substr(2)
                .padStart(16 * 2, '0'),
            'hex'
        ).copy(pubdata, offset);

        await zksyncContract.testProcessOperation(pubdata, '0x', []);

        const committedPriorityRequestsAfter = await zksyncContract.totalCommittedPriorityRequests();
        expect(committedPriorityRequestsAfter - 1, 'priority request number').eq(committedPriorityRequestsBefore);
    });

    it('Change pubkey with auth', async () => {
        zksyncContract.connect(wallet);

        const nonce = 0x1234;
        const pubkeyHash = '0xfefefefefefefefefefefefefefefefefefefefe';
        await zksyncContract.setAuthPubkeyHash(pubkeyHash, nonce);

        const accountId = 0xffee12cc;

        const committedPriorityRequestsBefore = await zksyncContract.totalCommittedPriorityRequests();

        // construct deposit pubdata
        const pubdata = Buffer.alloc(CHUNK_SIZE * 6, 0);
        pubdata[0] = 0x07;
        let offset = 1;
        pubdata.writeUInt32BE(accountId, offset);
        offset += 4;
        Buffer.from(pubkeyHash.substr(2), 'hex').copy(pubdata, offset);
        offset += 20;
        Buffer.from(wallet.address.substr(2), 'hex').copy(pubdata, offset);
        offset += 20;
        pubdata.writeUInt32BE(nonce, offset);

        await zksyncContract.testProcessOperation(pubdata, '0x', [0]);

        const committedPriorityRequestsAfter = await zksyncContract.totalCommittedPriorityRequests();
        expect(committedPriorityRequestsAfter, 'priority request number').eq(committedPriorityRequestsBefore);
    });

    it('Change pubkey with posted signature', async () => {
        zksyncContract.connect(wallet);

        const nonce = 0x1234;
        const pubkeyHash = 'sync:fefefefefefefefefefefefefefefefefefefefe';
        const accountId = 0x00ffee12;
        const _ethWitness = await wallet.signMessage(zksync.utils.getChangePubkeyMessage(pubkeyHash, nonce, accountId));
        const ethWitnessBytes = Uint8Array.from(Buffer.from(_ethWitness.slice(2), 'hex'));
        const ethWitness = ethers.utils.concat([ethWitnessBytes, new Uint8Array(32).fill(0)])

        const committedPriorityRequestsBefore = await zksyncContract.totalCommittedPriorityRequests();

        // construct deposit pubdata
        const pubdata = Buffer.alloc(CHUNK_SIZE * 6, 0);
        pubdata[0] = 0x07;
        let offset = 1;
        pubdata.writeUInt32BE(accountId, offset);
        offset += 4;
        Buffer.from(pubkeyHash.substr(5), 'hex').copy(pubdata, offset);
        offset += 20;
        Buffer.from(wallet.address.substr(2), 'hex').copy(pubdata, offset);
        offset += 20;
        pubdata.writeUInt32BE(nonce, offset);

        await zksyncContract.testProcessOperation(pubdata, ethWitness, [(_ethWitness.length - 2) / 2 + 32]); // (ethWitness.length - 2) / 2   ==   len of ethWitness in bytes

        const committedPriorityRequestsAfter = await zksyncContract.totalCommittedPriorityRequests();
        expect(committedPriorityRequestsAfter, 'priority request number').eq(committedPriorityRequestsBefore);
    });

    it('Process forced exit', async () => {
        zksyncContract.connect(wallet);

        const committedPriorityRequestsBefore = await zksyncContract.totalCommittedPriorityRequests();

        // construct deposit pubdata
        const pubdata = Buffer.alloc(CHUNK_SIZE * 6, 0);
        pubdata[0] = 0x08;

        await zksyncContract.testProcessOperation(pubdata, '0x', []);

        const committedPriorityRequestsAfter = await zksyncContract.totalCommittedPriorityRequests();
        expect(committedPriorityRequestsAfter, 'priority request number').eq(committedPriorityRequestsBefore);
    });
});<|MERGE_RESOLUTION|>--- conflicted
+++ resolved
@@ -128,21 +128,12 @@
     it('signature verification success', async () => {
         for (const message of [Buffer.from('msg', 'ascii'), Buffer.alloc(0), Buffer.alloc(10, 1)]) {
             const signature = await wallet.signMessage(message);
-<<<<<<< HEAD
             const signedMessage = Buffer.concat([
-                Buffer.from(`\x19Ethereum Signed Message:\n${message.length}`, "ascii"),
-                message,
-            ]);
-            const address = await testContract.testRecoverAddressFromEthSignature(signature, signedMessage);
-            expect(address, `address mismatch, message ${message.toString("hex")}`).eq(wallet.address);
-=======
-            const sinedMessage = Buffer.concat([
                 Buffer.from(`\x19Ethereum Signed Message:\n${message.length}`, 'ascii'),
                 message
             ]);
-            const address = await testContract.testRecoverAddressFromEthSignature(signature, sinedMessage);
+            const address = await testContract.testRecoverAddressFromEthSignature(signature, signedMessage);
             expect(address, `address mismatch, message ${message.toString('hex')}`).eq(wallet.address);
->>>>>>> 9b4263c8
         }
     });
 });
@@ -185,7 +176,9 @@
 
         let tx;
         if (token === ethers.constants.AddressZero) {
-            tx = await zksyncContract.depositETH(depositOwner, { value: depositAmount });
+            tx = await zksyncContract.depositETH(depositOwner, {
+                value: depositAmount
+            });
         } else {
             tx = await zksyncContract.depositERC20(token, depositAmount, depositOwner);
         }
@@ -524,11 +517,16 @@
         const nonce = 0xdead;
         const pubkeyHash = '0xfefefefefefefefefefefefefefefefefefefefe';
 
-        await zksyncContract.setAuthPubkeyHash(pubkeyHash, nonce, { gasLimit: 300000 });
+        await zksyncContract.setAuthPubkeyHash(pubkeyHash, nonce, {
+            gasLimit: 300000
+        });
         //
         const otherPubkeyHash = '0xaaaaaaaaaaaaaaaaaaaaaaaaaaaaaaaaaaaaaaaa';
         const { revertReason } = await getCallRevertReason(
-            async () => await zksyncContract.setAuthPubkeyHash(otherPubkeyHash, nonce, { gasLimit: 300000 })
+            async () =>
+                await zksyncContract.setAuthPubkeyHash(otherPubkeyHash, nonce, {
+                    gasLimit: 300000
+                })
         );
         expect(revertReason, 'revert reason incorrect').eq('ahf11');
     });
@@ -541,7 +539,10 @@
 
         for (const pkHash of [shortPubkeyHash, longPubkeyHash]) {
             const { revertReason } = await getCallRevertReason(
-                async () => await zksyncContract.setAuthPubkeyHash(shortPubkeyHash, nonce, { gasLimit: 300000 })
+                async () =>
+                    await zksyncContract.setAuthPubkeyHash(shortPubkeyHash, nonce, {
+                        gasLimit: 300000
+                    })
             );
             expect(revertReason, 'revert reason incorrect').eq('ahf10');
         }
@@ -741,7 +742,7 @@
         const accountId = 0x00ffee12;
         const _ethWitness = await wallet.signMessage(zksync.utils.getChangePubkeyMessage(pubkeyHash, nonce, accountId));
         const ethWitnessBytes = Uint8Array.from(Buffer.from(_ethWitness.slice(2), 'hex'));
-        const ethWitness = ethers.utils.concat([ethWitnessBytes, new Uint8Array(32).fill(0)])
+        const ethWitness = ethers.utils.concat([ethWitnessBytes, new Uint8Array(32).fill(0)]);
 
         const committedPriorityRequestsBefore = await zksyncContract.totalCommittedPriorityRequests();
 
