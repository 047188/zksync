pragma solidity 0.5.16;

import "../node_modules/openzeppelin-solidity/contracts/token/ERC20/IERC20.sol";

import "./Storage.sol";
import "./Config.sol";
import "./Events.sol";

import "./Bytes.sol";
import "./Operations.sol";


/// @title zkSync main contract
/// @author Matter Labs
contract Franklin is UpgradeableMaster, Storage, Config, Events {

    // Upgrade functional

    /// @notice Notice period before activation preparation status of upgrade mode
    function upgradeNoticePeriod() external returns (uint) {
        return UPGRADE_NOTICE_PERIOD;
    }

    /// @notice Notification that upgrade notice period started
    function upgradeNoticePeriodStarted() external {

    }

    /// @notice Notification that upgrade preparation status is activated
    function upgradePreparationStarted() external {
        upgradePreparationActive = true;
        upgradePreparationActivationTime = now;
    }

    /// @notice Notification that upgrade canceled
    function upgradeCanceled() external {
        upgradePreparationActive = false;
        upgradePreparationActivationTime = 0;
    }

    /// @notice Notification that upgrade finishes
    function upgradeFinishes() external {
        upgradePreparationActive = false;
        upgradePreparationActivationTime = 0;
    }

    /// @notice Checks that contract is ready for upgrade
    /// @return bool flag indicating that contract is ready for upgrade
    function readyForUpgrade() external returns (bool) {
        return !exodusMode && totalOpenPriorityRequests == 0;
    }

    // // Migration

    // // Address of the new version of the contract to migrate accounts to
    // // Can be proposed by network governor
    // address public migrateTo;

    // // Migration deadline: after this ETH block number migration may happen with the contract
    // // entering exodus mode for all users who have not opted in for migration
    // uint32  public migrateByBlock;

    // // Flag for the new contract to indicate that the migration has been sealed
    // bool    public migrationSealed;

    // mapping (uint32 => bool) tokenMigrated;

    constructor() public {}

    /// @notice Franklin contract initialization. Can be external because Proxy contract intercepts illegal calls of this function.
    /// @param initializationParameters Encoded representation of initialization parameters:
        /// _governanceAddress The address of Governance contract
        /// _verifierAddress The address of Verifier contract
        /// _ // FIXME: remove _genesisAccAddress
        /// _genesisRoot Genesis blocks (first block) root
    function initialize(bytes calldata initializationParameters) external {
        (
        address _governanceAddress,
        address _verifierAddress,
        ,
        bytes32 _genesisRoot
        ) = abi.decode(initializationParameters, (address, address, address, bytes32));

        verifier = Verifier(_verifierAddress);
        governance = Governance(_governanceAddress);

        blocks[0].stateRoot = _genesisRoot;
    }

    /// @notice executes pending withdrawals
    /// @param _n The number of withdrawals to complete starting from oldest
    function completeWithdrawals(uint32 _n) external {
        // TODO: when switched to multi validators model we need to add incentive mechanism to call complete.
        uint32 toProcess = _n;
        if (toProcess > numberOfPendingWithdrawals) {
            toProcess = numberOfPendingWithdrawals;
        }
        uint32 startIndex = firstPendingWithdrawalIndex;
        numberOfPendingWithdrawals -= toProcess;
        if (numberOfPendingWithdrawals == 0) {
            firstPendingWithdrawalIndex = 0;
        } else {
            firstPendingWithdrawalIndex += toProcess;
        }

        for (uint32 i = startIndex; i < startIndex + toProcess; ++i) {
            uint16 tokenId = pendingWithdrawals[i].tokenId;
            address to = pendingWithdrawals[i].to;
            // send fails are ignored hence there is always a direct way to withdraw.
            delete pendingWithdrawals[i];

            uint128 amount = balancesToWithdraw[to][tokenId].balanceToWithdraw;
            // amount is zero means funds has been withdrawn with withdrawETH or withdrawERC20
            if (amount != 0) {
                // avoid reentrancy attack by using subtract and not "= 0" and changing local state before external call
                balancesToWithdraw[to][tokenId].balanceToWithdraw -= amount;
                bool sent = false;
                if (tokenId == 0) {
                    address payable toPayable = address(uint160(to));
                    sent = toPayable.send(amount);
                } else {
                    address tokenAddr = governance.tokenAddresses(tokenId);
                    require(tokenAddr != address(0), "cwd11"); // unknown tokenId
                    sent = IERC20(tokenAddr).transfer(to, amount);
                }
                if (!sent) {
                    balancesToWithdraw[to][tokenId].balanceToWithdraw += amount;
                }
            }
        }
    }

    function minU32(uint32 a, uint32 b) internal pure returns (uint32) {
        return a < b ? a : b;
    }

    function minU64(uint64 a, uint64 b) internal pure returns (uint64) {
        return a < b ? a : b;
    }

    /// @notice Accrues users balances from deposit priority requests in Exodus mode
    /// @dev WARNING: Only for Exodus mode
    /// @dev Canceling may take several separate transactions to be completed
    /// @param _requests number of requests to process
    function cancelOutstandingDepositsForExodusMode(uint64 _requests) external {
        require(exodusMode, "coe01"); // exodus mode not active
        require(_requests > 0, "coe02"); // provided zero number of requests
        require(totalOpenPriorityRequests > 0, "coe03"); // no priority requests left
        uint64 toProcess = minU64(totalOpenPriorityRequests, _requests);
        for (uint64 i = 0; i < toProcess; i++) {
            uint64 id = firstPriorityRequestId + i;
            if (priorityRequests[id].opType == Operations.OpType.Deposit) {
                ( , Operations.Deposit memory op) = Operations.readDepositPubdata(priorityRequests[id].pubData, 0);
                balancesToWithdraw[op.owner][op.tokenId].balanceToWithdraw += op.amount;
            }
            delete priorityRequests[id];
        }
        firstPriorityRequestId += toProcess;
        totalOpenPriorityRequests -= toProcess;
    }

    // function scheduleMigration(address _migrateTo, uint32 _migrateByBlock) external {
    //     requireGovernor();
    //     require(migrateByBlock == 0, "migration in progress");
    //     migrateTo = _migrateTo;
    //     migrateByBlock = _migrateByBlock;
    // }

    // // Anybody MUST be able to call this function
    // function sealMigration() external {
    //     require(migrateByBlock > 0, "no migration scheduled");
    //     migrationSealed = true;
    //     exodusMode = true;
    // }

    // // Anybody MUST be able to call this function
    // function migrateToken(uint32 _tokenId, uint128 /*_amount*/, bytes calldata /*_proof*/) external {
    //     require(migrationSealed, "migration not sealed");
    //     requireValidToken(_tokenId);
    //     require(tokenMigrated[_tokenId]==false, "token already migrated");
    //     // TODO: check the proof for the amount
    //     // TODO: transfer ERC20 or ETH to the `migrateTo` address
    //     tokenMigrated[_tokenId] = true;

    //     require(false, "unimplemented");
    // }

    /// @notice Deposit ETH to Layer 2 - transfer ether from user into contract, validate it, register deposit
    /// @param _franklinAddr The receiver Layer 2 address
    function depositETH(address _franklinAddr) external payable {
        requireActive();
        registerDeposit(0, uint128(msg.value), _franklinAddr);
    }

    /// @notice Withdraw ETH to Layer 1 - register withdrawal and transfer ether to sender
    /// @param _amount Ether amount to withdraw
    function withdrawETH(uint128 _amount) external {
        registerSingleWithdrawal(0, _amount);
        msg.sender.transfer(_amount);
    }

    /// @notice Deposit ERC20 token to Layer 2 - transfer ERC20 tokens from user into contract, validate it, register deposit
    /// @param _token Token address
    /// @param _amount Token amount
    /// @param _franklinAddr Receiver Layer 2 address
    function depositERC20(address _token, uint128 _amount, address _franklinAddr) external {
        requireActive();

        // Get token id by its address
        uint16 tokenId = governance.validateTokenAddress(_token);

        require(IERC20(_token).transferFrom(msg.sender, address(this), _amount), "fd012"); // token transfer failed deposit

        registerDeposit(tokenId, _amount, _franklinAddr);
    }

    /// @notice Withdraw ERC20 token to Layer 1 - register withdrawal and transfer ERC20 to sender
    /// @param _token Token address
    /// @param _amount amount to withdraw
    function withdrawERC20(address _token, uint128 _amount) external {
        uint16 tokenId = governance.validateTokenAddress(_token);
        registerSingleWithdrawal(tokenId, _amount);
        require(IERC20(_token).transfer(msg.sender, _amount), "fw011"); // token transfer failed withdraw
    }

    /// @notice Register full exit request - pack pubdata, add priority request
    /// @param _accountId Numerical id of the account
    /// @param _token Token address, 0 address for ether
    function fullExit (uint24 _accountId, address _token) external {
        requireActive();

        uint16 tokenId;
        if (_token == address(0)) {
            tokenId = 0;
        } else {
            tokenId = governance.validateTokenAddress(_token);
        }

        // Priority Queue request
        Operations.FullExit memory op = Operations.FullExit({
            accountId:  _accountId,
            owner:      msg.sender,
            tokenId:    tokenId,
            amount:     0 // unknown at this point
        });
        bytes memory pubData = Operations.writeFullExitPubdata(op);
        addPriorityRequest(Operations.OpType.FullExit, pubData);

        // User must fill storage slot of balancesToWithdraw[msg.sender][tokenId] with nonzero value
        // In this case operator should just overwrite this slot during confirming withdrawal
        balancesToWithdraw[msg.sender][tokenId].gasReserveValue = 0xff;
    }

    /// @notice Register deposit request - pack pubdata, add priority request and emit OnchainDeposit event
    /// @param _token Token by id
    /// @param _amount Token amount
    /// @param _owner Receiver
    function registerDeposit(
        uint16 _token,
        uint128 _amount,
        address _owner
    ) internal {
        require(governance.isValidTokenId(_token), "rgd11"); // invalid token id

        // Priority Queue request
        Operations.Deposit memory op = Operations.Deposit({
            owner:      _owner,
            tokenId:    _token,
            amount:     _amount
        });
        bytes memory pubData = Operations.writeDepositPubdata(op);
        addPriorityRequest(Operations.OpType.Deposit, pubData);

        emit OnchainDeposit(
            msg.sender,
            _token,
            _amount,
            _owner
        );
    }

    /// @notice Register withdrawal - update user balances and emit OnchainWithdrawal event
    /// @param _token - token by id
    /// @param _amount - token amount
    function registerSingleWithdrawal(uint16 _token, uint128 _amount) internal {
        require(balancesToWithdraw[msg.sender][_token].balanceToWithdraw >= _amount, "frw11"); // insufficient balance withdraw
        balancesToWithdraw[msg.sender][_token].balanceToWithdraw -= _amount;
        emit OnchainWithdrawal(
            msg.sender,
            _token,
            _amount
        );
    }

    /// @notice Commit block - collect onchain operations, create its commitment, emit BlockCommitted event
    /// @param _blockNumber Block number
    /// @param _feeAccount Account to collect fees
    /// @param _newRoot New tree root
    /// @param _publicData Operations pubdata
    /// @param _ethWitness Data passed to ethereum outside pubdata of the circuit.
    /// @param _ethWitnessSizes Amount of eth witness bytes for the corresponding operation.
    ///
    /// _blockNumber is not necessary but it may help to catch server-side errors.
    function commitBlock(
        uint32 _blockNumber,
        uint24 _feeAccount,
        bytes32 _newRoot,
        bytes calldata _publicData,
        bytes calldata _ethWitness,
        uint32[] calldata _ethWitnessSizes
    ) external {
        bytes memory publicData = _publicData;

        requireActive();
        require(_blockNumber == totalBlocksCommitted + 1, "fck11"); // only commit next block
        governance.requireActiveValidator(msg.sender);
        require(!isBlockCommitmentExpired(), "fck12"); // committed blocks had expired
        if(!triggerExodusIfNeeded()) {
            // Unpack onchain operations and store them.
            // Get priority operations number for this block.
            uint64 prevTotalCommittedPriorityRequests = totalCommittedPriorityRequests;

            bytes32 withdrawalsDataHash = collectOnchainOps(publicData, _ethWitness, _ethWitnessSizes);

            uint64 nPriorityRequestProcessed = totalCommittedPriorityRequests - prevTotalCommittedPriorityRequests;

            createCommittedBlock(_blockNumber, _feeAccount, _newRoot, publicData, withdrawalsDataHash, nPriorityRequestProcessed);
            totalBlocksCommitted++;

            emit BlockCommitted(_blockNumber);
        }
    }

    /// @notice Store committed block structure to the storage.
    /// @param _nCommittedPriorityRequests - number of priority requests in block
    function createCommittedBlock(
        uint32 _blockNumber,
        uint24 _feeAccount,
        bytes32 _newRoot,
        bytes memory _publicData,
        bytes32 _withdrawalDataHash,
        uint64 _nCommittedPriorityRequests
    ) internal {
        require(_publicData.length % 8 == 0, "cbb10"); // Public data size is not multiple of 8

        uint32 blockChunks = uint32(_publicData.length / 8);
        require(verifier.isBlockSizeSupported(blockChunks), "ccb11");

        // Create block commitment for verification proof
        bytes32 commitment = createBlockCommitment(
            _blockNumber,
            _feeAccount,
            blocks[_blockNumber - 1].stateRoot,
            _newRoot,
            _publicData
        );

        blocks[_blockNumber] = Block(
            uint32(block.number), // committed at
            _nCommittedPriorityRequests, // number of priority onchain ops in block
            blockChunks,
            _withdrawalDataHash, // hash of onchain withdrawals data (will be used during checking block withdrawal data in verifyBlock function)
            commitment, // blocks' commitment
            _newRoot // new root
        );
    }

    /// @notice Gets operations packed in bytes array. Unpacks it and stores onchain operations.
    /// @param _publicData Operations packed in bytes array
    /// @param _ethWitness Eth witness that was posted with commit
    /// @param _ethWitnessSizes Amount of eth witness bytes for the corresponding operation.
    function collectOnchainOps(bytes memory _publicData, bytes memory _ethWitness, uint32[] memory _ethWitnessSizes)
        internal returns (bytes32 withdrawalsDataHash) {
        require(_publicData.length % 8 == 0, "fcs11"); // pubdata length must be a multiple of 8 because each chunk is 8 bytes

        uint256 pubDataPtr = 0;
        uint256 pubDataStartPtr = 0;
        uint256 pubDataEndPtr = 0;
        assembly {
            pubDataStartPtr := add(_publicData, 0x20)
            pubDataPtr := pubDataStartPtr
            pubDataEndPtr := add(pubDataStartPtr, mload(_publicData))
        }

        uint64 ethWitnessOffset = 0;
        uint16 processedOperationsRequiringEthWitness = 0;

        withdrawalsDataHash = keccak256("");

        while (pubDataPtr<pubDataEndPtr) {
            uint8 opType;
            // read operation type from public data (the first byte per each operation)
            assembly {
                opType := shr(0xf8, mload(pubDataPtr))
            }

            // cheap transfer operation processing
            if (opType == uint8(Operations.OpType.Transfer)) {
                pubDataPtr += TRANSFER_BYTES;
            } else {
                // other operations processing

                // calculation of public data offset
                uint256 pubdataOffset;
                assembly {
                    // Number of pubdata bytes processed equal to current pubData memory pointer minus pubData memory start pointer
                    pubdataOffset := sub(pubDataPtr, pubDataStartPtr)
                }

                if (opType == uint8(Operations.OpType.Noop)) {
                    pubDataPtr += NOOP_BYTES;
                } else if (opType == uint8(Operations.OpType.TransferToNew)) {
                    pubDataPtr += TRANSFER_TO_NEW_BYTES;
                } else if (opType == uint8(Operations.OpType.CloseAccount)) {
                    pubDataPtr += CLOSE_ACCOUNT_BYTES;
                } else if (opType == uint8(Operations.OpType.Deposit)) {
                    bytes memory pubData = Bytes.slice(_publicData, pubdataOffset + 1, DEPOSIT_BYTES - 1);

                    OnchainOperation memory onchainOp = OnchainOperation(
                        Operations.OpType.Deposit,
                        pubData
                    );
                    commitNextPriorityOperation(onchainOp);

                    pubDataPtr += DEPOSIT_BYTES;
                } else if (opType == uint8(Operations.OpType.PartialExit)) {
                    bool addToPendingWithdrawalsQueue = true;

                    Operations.PartialExit memory data = Operations.readPartialExitPubdata(_publicData, pubdataOffset + 1);
                    withdrawalsDataHash = keccak256(abi.encode(withdrawalsDataHash, addToPendingWithdrawalsQueue, data.owner, data.tokenId, data.amount));

                    pubDataPtr += PARTIAL_EXIT_BYTES;
                } else if (opType == uint8(Operations.OpType.FullExit)) {
                    bool addToPendingWithdrawalsQueue = false;

                    bytes memory pubData = Bytes.slice(_publicData, pubdataOffset + 1, FULL_EXIT_BYTES - 1);

                    Operations.FullExit memory data = Operations.readFullExitPubdata(pubData, 0);
                    withdrawalsDataHash = keccak256(abi.encode(withdrawalsDataHash, addToPendingWithdrawalsQueue, data.owner, data.tokenId, data.amount));

                    OnchainOperation memory onchainOp = OnchainOperation(
                        Operations.OpType.FullExit,
                        pubData
                    );
                    commitNextPriorityOperation(onchainOp);

                    pubDataPtr += FULL_EXIT_BYTES;
                } else if (opType == uint8(Operations.OpType.ChangePubKey)) {
                    require(processedOperationsRequiringEthWitness < _ethWitnessSizes.length, "fcs13"); // eth witness data malformed
                    Operations.ChangePubKey memory op = Operations.readChangePubKeyPubdata(_publicData, pubdataOffset + 1);

                    if (_ethWitnessSizes[processedOperationsRequiringEthWitness] != 0) {
                        bytes memory currentEthWitness = Bytes.slice(_ethWitness, ethWitnessOffset, _ethWitnessSizes[processedOperationsRequiringEthWitness]);

                        bool valid = verifyChangePubkeySignature(currentEthWitness, op.pubKeyHash, op.nonce, op.owner);
                        require(valid, "fpp15"); // failed to verify change pubkey hash signature
                    } else {
                        bool valid = keccak256(authFacts[op.owner][op.nonce]) == keccak256(op.pubKeyHash);
                        require(valid, "fpp16"); // new pub key hash is not authenticated properly
                    }

                    ethWitnessOffset += _ethWitnessSizes[processedOperationsRequiringEthWitness];
                    processedOperationsRequiringEthWitness++;

                    pubDataPtr += CHANGE_PUBKEY_BYTES;
                } else {
                    revert("fpp14"); // unsupported op
                }
            }
        }
        require(pubDataPtr == pubDataEndPtr, "fcs12"); // last chunk exceeds pubdata
        require(ethWitnessOffset == _ethWitness.length, "fcs14"); // _ethWitness was not used completely
        require(processedOperationsRequiringEthWitness == _ethWitnessSizes.length, "fcs15"); // _ethWitnessSizes was not used completely
    }

    /// @notice Verifies ethereum signature for given message and recovers address of the signer
    /// @param _signature 65 bytes concatenated. R (32) + S (32) + V (1)
    /// @param _message signed message.
    /// @return address of the signer
    function verifyEthereumSignature(bytes memory _signature, bytes memory _message) internal pure returns (address) {
        require(_signature.length == 2*ETH_SIGN_RS_BYTES + 1, "ves10"); // incorrect signature length

        uint offset = 0;
        bytes32 signR = Bytes.bytesToBytes32(Bytes.slice(_signature, offset, ETH_SIGN_RS_BYTES));
        offset += ETH_SIGN_RS_BYTES;
        bytes32 signS = Bytes.bytesToBytes32(Bytes.slice(_signature, offset, ETH_SIGN_RS_BYTES));
        offset += ETH_SIGN_RS_BYTES;
        uint8 signV = uint8(_signature[offset]);

        return ecrecover(keccak256(_message), signV, signR, signS);
    }

    function verifyChangePubkeySignature(bytes memory _signature, bytes memory _newPkHash, uint32 _nonce, address _ethAddress) internal pure returns (bool) {
        require(_newPkHash.length == 20, "vpk11"); // unexpected hash length

        bytes memory signedMessage = abi.encodePacked(
            "\x19Ethereum Signed Message:\n135",
            "Register ZK Sync pubkey:\n\n",
            "sync:", Bytes.bytesToHexASCIIBytes(_newPkHash),
            " nonce: 0x", Bytes.bytesToHexASCIIBytes(Bytes.toBytesFromUInt32(_nonce)),
            "\n\n",
            "Only sign this message for a trusted client!"
        );
        address recoveredAddress = verifyEthereumSignature(_signature, signedMessage);
        return recoveredAddress == _ethAddress;
    }

    /// @notice Creates block commitment from its data
    /// @param _blockNumber Block number
    /// @param _feeAccount Account to collect fees
    /// @param _oldRoot Old tree root
    /// @param _newRoot New tree root
    /// @param _publicData Operations pubdata
    /// @return block commitment
    function createBlockCommitment(
        uint32 _blockNumber,
        uint24 _feeAccount,
        bytes32 _oldRoot,
        bytes32 _newRoot,
        bytes memory _publicData
    ) internal view returns (bytes32 commitment) {
        bytes32 hash = sha256(
            abi.encodePacked(uint256(_blockNumber), uint256(_feeAccount))
        );
        hash = sha256(abi.encodePacked(hash, uint256(_oldRoot)));
        hash = sha256(abi.encodePacked(hash, uint256(_newRoot)));

        /// The code below is equivalent to `commitment = sha256(abi.encodePacked(hash, _publicData))`

        /// We use inline assembly instead of this concise and readable code in order to avoid copying of `_publicData` (which saves ~90 gas per transfer operation).

        /// Specifically, we perform the following trick:
        /// First, replace the first 32 bytes of `_publicData` (where normally its length is stored) with the value of `hash`.
        /// Then, we call `sha256` precompile passing the `_publicData` pointer and the length of the concatenated byte buffer.
        /// Finally, we put the `_publicData.length` back to its original location (to the first word of `_publicData`).
        assembly {
            let hashResult := mload(0x40)
            let pubDataLen := mload(_publicData)
            mstore(_publicData, hash)
            // staticcall to the sha256 precompile at address 0x2
            let success := staticcall(
                gas,
                0x2,
                _publicData,
                add(pubDataLen, 0x20),
                hashResult,
                0x20
            )
            mstore(_publicData, pubDataLen)

            // Use "invalid" to make gas estimation work
            switch success case 0 { invalid() }

            commitment := mload(hashResult)
        }
    }

    function commitNextPriorityOperation(OnchainOperation memory _onchainOp) internal {
        require(totalOpenPriorityRequests > totalCommittedPriorityRequests, "vnp11"); // no more priority requests in queue

        uint64 _priorityRequestId = firstPriorityRequestId + totalCommittedPriorityRequests;
        Operations.OpType priorReqType = priorityRequests[_priorityRequestId].opType;
        bytes memory priorReqPubdata = priorityRequests[_priorityRequestId].pubData;

        require(priorReqType == _onchainOp.opType, "nvp12"); // incorrect priority op type

        if (_onchainOp.opType == Operations.OpType.Deposit) {
            require(Operations.depositPubdataMatch(priorReqPubdata, _onchainOp.pubData), "vnp13");
        } else if (_onchainOp.opType == Operations.OpType.FullExit) {
            require(Operations.fullExitPubdataMatch(priorReqPubdata, _onchainOp.pubData), "vnp14");
        } else {
            revert("vnp15"); // invalid or non-priority operation
        }

        totalCommittedPriorityRequests++;
    }

    /// @notice Processes onchain withdrawals. Full exit withdrawals will not be added to pending withdrawals queue
    /// @dev NOTICE: must process only withdrawals which hash matches with expectedWithdrawalsDataHash.
    /// @param withdrawalsData Withdrawals data
    /// @param expectedWithdrawalsDataHash Expected withdrawals data hash
    function processOnchainWithdrawals(bytes memory withdrawalsData, bytes32 expectedWithdrawalsDataHash)
        internal
    {
        require(withdrawalsData.length % ONCHAIN_WITHDRAWAL_BYTES == 0, "pow11"); // pow11 - withdrawalData length is not multiple of ONCHAIN_WITHDRAWAL_BYTES

        bytes32 withdrawalsDataHash = keccak256("");

        uint offset = 0;
        while (offset < withdrawalsData.length) {
            (bool addToPendingWithdrawalsQueue, address _to, uint16 _tokenId, uint128 _amount) = Operations.readWithdrawalData(withdrawalsData, offset);
            balancesToWithdraw[_to][_tokenId].balanceToWithdraw += _amount;
            if (addToPendingWithdrawalsQueue) {
                pendingWithdrawals[firstPendingWithdrawalIndex + numberOfPendingWithdrawals] = PendingWithdrawal(_to, _tokenId);
                numberOfPendingWithdrawals++;
            }

            withdrawalsDataHash = keccak256(abi.encode(withdrawalsDataHash, addToPendingWithdrawalsQueue, _to, _tokenId, _amount));
            offset += ONCHAIN_WITHDRAWAL_BYTES;
        }
        require(withdrawalsDataHash == expectedWithdrawalsDataHash, "pow12"); // pow12 - withdrawals data hash not matches with expected value
    }

    /// @notice Block verification.
    /// @notice Verify proof -> process onchain withdrawals (accrue balances from withdrawals) -> remove priority requests
    /// @param _blockNumber Block number
    /// @param _proof Block proof
<<<<<<< HEAD
    function verifyBlock(uint32 _blockNumber, uint256[] calldata _proof)
=======
    /// @param _withdrawalsData Block withdrawals data
    function verifyBlock(uint32 _blockNumber, uint256[8] calldata _proof, bytes calldata _withdrawalsData)
>>>>>>> fec8b8d0
        external
    {
        requireActive();
        require(_blockNumber == totalBlocksVerified + 1, "fvk11"); // only verify next block
        governance.requireActiveValidator(msg.sender);

        require(verifier.verifyBlockProof(_proof, blocks[_blockNumber].commitment, blocks[_blockNumber].chunks), "fvk13"); // proof verification failed

        processOnchainWithdrawals(_withdrawalsData, blocks[_blockNumber].withdrawalsDataHash);

        deleteRequests(
            blocks[_blockNumber].priorityOperations
        );

        totalBlocksVerified += 1;

        emit BlockVerified(_blockNumber);
    }

    /// @notice Checks whether oldest unverified block has expired
    /// @return bool flag that indicates whether oldest unverified block has expired
    function isBlockCommitmentExpired() internal view returns (bool) {
        return (
            totalBlocksCommitted > totalBlocksVerified &&
            blocks[totalBlocksVerified + 1].committedAtBlock > 0 &&
            block.number > blocks[totalBlocksVerified + 1].committedAtBlock + EXPECT_VERIFICATION_IN
        );
    }

    /// @notice Reverts unverified blocks
    /// @param _maxBlocksToRevert the maximum number blocks that will be reverted (use if can't revert all blocks because of gas limit).
    function revertBlocks(uint32 _maxBlocksToRevert) external {
        // TODO: limit who can call this method

        require(isBlockCommitmentExpired(), "rbs11"); // trying to revert non-expired blocks.

        uint32 blocksToRevert = minU32(_maxBlocksToRevert, totalBlocksCommitted - totalBlocksVerified);
        uint64 revertedPriorityRequests = 0;

        for (uint32 i = totalBlocksCommitted - blocksToRevert + 1; i <= totalBlocksCommitted; i++) {
            Block memory revertedBlock = blocks[i];
            require(revertedBlock.committedAtBlock > 0, "frk11"); // block not found

            revertedPriorityRequests += revertedBlock.priorityOperations;

            delete blocks[i];
        }

        totalBlocksCommitted -= blocksToRevert;
        totalCommittedPriorityRequests -= revertedPriorityRequests;

        emit BlocksReverted(totalBlocksVerified, totalBlocksCommitted);
    }

    /// @notice Checks that upgrade preparation is active and it is in lock period (period when contract will not add any new priority requests)
    function upgradePreparationLockStatus() public returns (bool) {
        return upgradePreparationActive && now < upgradePreparationActivationTime + UPGRADE_PREPARATION_LOCK_PERIOD;
    }

    /// @notice Checks that current state not is exodus mode
    function requireActive() internal view {
        require(!exodusMode, "fre11"); // exodus mode activated
    }

    /// @notice Checks if Exodus mode must be entered. If true - enters exodus mode and emits ExodusMode event.
    /// @dev Exodus mode must be entered in case of current ethereum block number is higher than the oldest
    /// @dev of existed priority requests expiration block number.
    /// @return bool flag that is true if the Exodus mode must be entered.
    function triggerExodusIfNeeded() public returns (bool) {
        bool trigger = block.number >= priorityRequests[firstPriorityRequestId].expirationBlock &&
            priorityRequests[firstPriorityRequestId].expirationBlock != 0;
        if (trigger) {
            if (!exodusMode) {
                exodusMode = true;
                emit ExodusMode();
            }
            return true;
        } else {
            return false;
        }
    }

    /// @notice Withdraws token from Franklin to root chain in case of exodus mode. User must provide proof that he owns funds
    /// @param _proof Proof
    /// @param _tokenId Verified token id
    /// @param _amount Amount for owner
    function exit(uint16 _tokenId, uint128 _amount, uint256[] calldata _proof) external {
        require(exodusMode, "fet11"); // must be in exodus mode
        require(exited[msg.sender][_tokenId] == false, "fet12"); // already exited
        require(verifier.verifyExitProof(blocks[totalBlocksVerified].stateRoot, msg.sender, _tokenId, _amount, _proof), "fet13"); // verification failed

        balancesToWithdraw[msg.sender][_tokenId].balanceToWithdraw += _amount;
        exited[msg.sender][_tokenId] = true;
    }

    function authPubkeyHash(bytes calldata _fact, uint32 _nonce) external {
        require(_fact.length == PUBKEY_HASH_BYTES, "ahf10"); // PubKeyHash should be 20 bytes.
        require(authFacts[msg.sender][_nonce].length == 0, "ahf11"); // auth fact for nonce should be empty

        authFacts[msg.sender][_nonce] = _fact;

        emit FactAuth(msg.sender, _nonce, _fact);
    }

    // Priority queue

        /// @notice Saves priority request in storage
    /// @dev Calculates expiration block for request, store this request and emit NewPriorityRequest event
    /// @param _opType Rollup operation type
    /// @param _pubData Operation pubdata
    function addPriorityRequest(
        Operations.OpType _opType,
        bytes memory _pubData
    ) internal {
        require(!upgradePreparationLockStatus(), "apr11"); // apr11 - priority request can't be added during lock period of preparation of upgrade

        // Expiration block is: current block number + priority expiration delta
        uint256 expirationBlock = block.number + PRIORITY_EXPIRATION;

        uint64 nextPriorityRequestId =  firstPriorityRequestId + totalOpenPriorityRequests;

        priorityRequests[nextPriorityRequestId] = PriorityOperation({
            opType: _opType,
            pubData: _pubData,
            expirationBlock: expirationBlock
        });

        emit NewPriorityRequest(
            msg.sender,
            nextPriorityRequestId,
            uint8(_opType),
            _pubData,
            expirationBlock
        );

        totalOpenPriorityRequests++;
    }

    /// @notice Deletes processed priority requests
    /// @param _number The number of requests
    function deleteRequests(uint64 _number) internal {
        require(_number <= totalOpenPriorityRequests, "pcs21"); // number is higher than total priority requests number

        uint64 startIndex = firstPriorityRequestId;
        for (uint64 i = startIndex; i < startIndex + _number; i++) {
            delete priorityRequests[i];
        }

        totalOpenPriorityRequests -= _number;
        firstPriorityRequestId += _number;
        totalCommittedPriorityRequests -= _number;
    }

}<|MERGE_RESOLUTION|>--- conflicted
+++ resolved
@@ -605,12 +605,8 @@
     /// @notice Verify proof -> process onchain withdrawals (accrue balances from withdrawals) -> remove priority requests
     /// @param _blockNumber Block number
     /// @param _proof Block proof
-<<<<<<< HEAD
-    function verifyBlock(uint32 _blockNumber, uint256[] calldata _proof)
-=======
     /// @param _withdrawalsData Block withdrawals data
-    function verifyBlock(uint32 _blockNumber, uint256[8] calldata _proof, bytes calldata _withdrawalsData)
->>>>>>> fec8b8d0
+    function verifyBlock(uint32 _blockNumber, uint256[] calldata _proof, bytes calldata _withdrawalsData)
         external
     {
         requireActive();
