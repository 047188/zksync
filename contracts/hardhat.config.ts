import '@nomiclabs/hardhat-waffle';
import '@nomiclabs/hardhat-solpp';
import '@nomiclabs/hardhat-etherscan';
import 'hardhat-typechain';
import 'hardhat-contract-sizer';
import '@nomiclabs/hardhat-ethers';
import { BigNumber } from 'ethers';

const prodConfig = {
    // UPGRADE_NOTICE_PERIOD: 0,
<<<<<<< HEAD
    MAX_AMOUNT_OF_REGISTERED_TOKENS: 100,
    // PRIORITY_EXPIRATION: 101,
    DUMMY_VERIFIER: false,
    UPGRADE_FROM_V3: false,
    DAI_ADDRESS: '0x6B175474E89094C44Da98b954EedeAC495271d0F',
    TOKEN_LISTING_PRICE: BigNumber.from(10).pow(18).mul(250)
};
const testnetConfig = {
    UPGRADE_NOTICE_PERIOD: 0,
    MAX_AMOUNT_OF_REGISTERED_TOKENS: 100,
    // PRIORITY_EXPIRATION: 101,
    DUMMY_VERIFIER: false,
    UPGRADE_FROM_V3: false,
    DAI_ADDRESS: '0x6B175474E89094C44Da98b954EedeAC495271d0F',
    TOKEN_LISTING_PRICE: BigNumber.from(10).pow(18).mul(250)
=======
    MAX_AMOUNT_OF_REGISTERED_TOKENS: 511,
    // PRIORITY_EXPIRATION: 101,
    DUMMY_VERIFIER: false
};
const testnetConfig = {
    UPGRADE_NOTICE_PERIOD: 0,
    MAX_AMOUNT_OF_REGISTERED_TOKENS: 511,
    // PRIORITY_EXPIRATION: 101,
    DUMMY_VERIFIER: false
>>>>>>> 7a9770a7
};
const testConfig = {
    UPGRADE_NOTICE_PERIOD: 0,
    MAX_AMOUNT_OF_REGISTERED_TOKENS: 5,
    PRIORITY_EXPIRATION: 101,
    DUMMY_VERIFIER: true,
    DAI_ADDRESS: '0x6B175474E89094C44Da98b954EedeAC495271d0F',
    TOKEN_LISTING_PRICE: BigNumber.from(10).pow(18).mul(250)
};

const localConfig = Object.assign({}, prodConfig);
// @ts-ignore
localConfig.UPGRADE_NOTICE_PERIOD = 0;
localConfig.DUMMY_VERIFIER = process.env.CONTRACTS_TEST_DUMMY_VERIFIER === 'true';
// @ts-ignore
localConfig.EASY_EXODUS = process.env.CONTRACTS_TEST_EASY_EXODUS === 'true';
localConfig.DAI_ADDRESS = '0x6B175474E89094C44Da98b954EedeAC495271d0F';
localConfig.TOKEN_LISTING_PRICE = BigNumber.from(10).pow(18).mul(250);

const contractDefs = {
    rinkeby: testnetConfig,
    ropsten: testnetConfig,
    mainnet: prodConfig,
    test: testConfig,
    localhost: localConfig
};

export default {
    solidity: {
        version: '0.7.6',
        settings: {
            optimizer: {
                enabled: true,
                runs: 200
            }
        }
    },
    contractSizer: {
        runOnCompile: false
    },
    paths: {
        sources: './contracts'
    },
    solpp: {
        defs: (() => {
            if (process.env.CONTRACT_TESTS) {
                return contractDefs.test;
            }
            return contractDefs[process.env.CHAIN_ETH_NETWORK];
        })()
    },
    networks: {
        env: {
            url: process.env.ETH_CLIENT_WEB3_URL
        },
        hardhat: {
            allowUnlimitedContractSize: true
        }
    },
    etherscan: {
        apiKey: process.env.MISC_ETHERSCAN_API_KEY
    }
};<|MERGE_RESOLUTION|>--- conflicted
+++ resolved
@@ -8,23 +8,6 @@
 
 const prodConfig = {
     // UPGRADE_NOTICE_PERIOD: 0,
-<<<<<<< HEAD
-    MAX_AMOUNT_OF_REGISTERED_TOKENS: 100,
-    // PRIORITY_EXPIRATION: 101,
-    DUMMY_VERIFIER: false,
-    UPGRADE_FROM_V3: false,
-    DAI_ADDRESS: '0x6B175474E89094C44Da98b954EedeAC495271d0F',
-    TOKEN_LISTING_PRICE: BigNumber.from(10).pow(18).mul(250)
-};
-const testnetConfig = {
-    UPGRADE_NOTICE_PERIOD: 0,
-    MAX_AMOUNT_OF_REGISTERED_TOKENS: 100,
-    // PRIORITY_EXPIRATION: 101,
-    DUMMY_VERIFIER: false,
-    UPGRADE_FROM_V3: false,
-    DAI_ADDRESS: '0x6B175474E89094C44Da98b954EedeAC495271d0F',
-    TOKEN_LISTING_PRICE: BigNumber.from(10).pow(18).mul(250)
-=======
     MAX_AMOUNT_OF_REGISTERED_TOKENS: 511,
     // PRIORITY_EXPIRATION: 101,
     DUMMY_VERIFIER: false
@@ -34,7 +17,6 @@
     MAX_AMOUNT_OF_REGISTERED_TOKENS: 511,
     // PRIORITY_EXPIRATION: 101,
     DUMMY_VERIFIER: false
->>>>>>> 7a9770a7
 };
 const testConfig = {
     UPGRADE_NOTICE_PERIOD: 0,
@@ -51,8 +33,6 @@
 localConfig.DUMMY_VERIFIER = process.env.CONTRACTS_TEST_DUMMY_VERIFIER === 'true';
 // @ts-ignore
 localConfig.EASY_EXODUS = process.env.CONTRACTS_TEST_EASY_EXODUS === 'true';
-localConfig.DAI_ADDRESS = '0x6B175474E89094C44Da98b954EedeAC495271d0F';
-localConfig.TOKEN_LISTING_PRICE = BigNumber.from(10).pow(18).mul(250);
 
 const contractDefs = {
     rinkeby: testnetConfig,
