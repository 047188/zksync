---
kind: pipeline
type: docker
name: tests

platform:
  os: linux
  arch: amd64

clone:
  depth: 10

steps:
- name: restore-cache
  image: drillster/drone-volume-cache
  settings:
    mount:
    - ./target/rust-ci-cache
    - ./keys
    restore: true
  volumes:
  - name: cache
    path: /cache

- name: init
  image: matterlabs/ci
  commands:
  - export ZKSYNC_HOME=`pwd`
  - export PATH=$ZKSYNC_HOME/bin:$PATH
  - ci-prepare-env.sh
  - zksync env ci
  - zksync yarn
  - zksync db-wait
  - zksync db-setup
  - zksync dummy-prover ensure-disabled
  depends_on:
  - restore-cache

- name: rust-checks
  image: matterlabs/ci
  commands:
  - export ZKSYNC_HOME=`pwd`
  - export PATH=$ZKSYNC_HOME/bin:$PATH
  - cargo fmt -- --check
  - f cargo clippy --tests --benches -- -D warnings
  depends_on:
  - init

- name: rust-build
  image: matterlabs/ci
  commands:
  - export ZKSYNC_HOME=`pwd`
  - export PATH=$ZKSYNC_HOME/bin:$PATH
  - f cargo build --release --all-targets
  - f cargo test --release --all-targets --no-run
  - f cargo test --release -p prover --no-run
  - f cargo test --release -p circuit --no-run
  - pushd core/storage
  - f cargo test --release -p storage --features "db_test" --no-run
  - popd
  - sccache --show-stats
  depends_on:
  - init

- name: run-genesis
  image: matterlabs/ci
  commands:
  - export ZKSYNC_HOME=`pwd`
  - export PATH=$ZKSYNC_HOME/bin:$PATH
  - zksync genesis
  depends_on:
  - rust-build

- name: circuit-rust-tests
  image: matterlabs/ci
  commands:
  - export ZKSYNC_HOME=`pwd`
  - export PATH=$ZKSYNC_HOME/bin:$PATH
  - zksync circuit-tests
  depends_on:
  - run-genesis

- name: non-circuit-rust-tests
  image: matterlabs/ci
  commands:
  - export ZKSYNC_HOME=`pwd`
  - export PATH=$ZKSYNC_HOME/bin:$PATH
  - zksync prover-tests
  - zksync db-test
  - f cargo test --release
  depends_on:
  - run-genesis

- name: build-contracts
  image: matterlabs/ci
  commands:
  - export ZKSYNC_HOME=`pwd`
  - export PATH=$ZKSYNC_HOME/bin:$PATH
  - zksync build-contracts
  depends_on:
  - init

- name: redeploy-and-integration-testkit
  image: matterlabs/ci
  commands:
  - export ZKSYNC_HOME=`pwd`
  - export PATH=$ZKSYNC_HOME/bin:$PATH
  - zksync redeploy
  - zksync integration-testkit
  depends_on:
  - run-genesis
  - build-contracts

- name: contract-test
  image: matterlabs/ci
  commands:
  - export ZKSYNC_HOME=`pwd`
  - export PATH=$ZKSYNC_HOME/bin:$PATH
  - zksync test-contracts
  depends_on:
  - build-contracts

- name: rebuild-cache
  image: drillster/drone-volume-cache
  settings:
    mount:
    - ./target/rust-ci-cache
    - ./keys
    rebuild: true
  volumes:
  - name: cache
    path: /cache
  depends_on:
  - redeploy-and-integration-testkit
  - circuit-rust-tests
  - non-circuit-rust-tests

services:
- name: geth
  image: matterlabs/geth:latest

- name: postgres
  image: postgres:10.4

volumes:
- name: cache
  host:
    path: /drone-cache

trigger:
  event:
  - pull_request

---
kind: pipeline
type: docker
name: integration-simple-fullexit

platform:
  os: linux
  arch: amd64

clone:
  depth: 10

steps:
- name: restore-cache
  image: drillster/drone-volume-cache
  settings:
    mount:
    - ./target/rust-ci-cache
    - ./keys
    restore: true
  volumes:
  - name: cache
    path: /cache

- name: preparations-for-integration-simple
  image: matterlabs/ci
  commands:
  - export ZKSYNC_HOME=`pwd`
  - export PATH=$ZKSYNC_HOME/bin:$PATH
  - ci-prepare-env.sh
  - zksync env ci
  - zksync yarn
  - zksync db-wait
  - zksync db-setup
  - zksync genesis
  - zksync dummy-prover enable
  - f cargo build --release --bin server
  - f cargo build --release --bin dummy_prover
  depends_on:
  - restore-cache

- name: start-server-detached
  image: matterlabs/ci
  detach: true
  commands:
  - export ZKSYNC_HOME=`pwd`
  - export PATH=$ZKSYNC_HOME/bin:$PATH
  - zksync server
  depends_on:
  - preparations-for-integration-simple

- name: start-prover-detached
  image: matterlabs/ci
  detach: true
  commands:
  - export ZKSYNC_HOME=`pwd`
  - export PATH=$ZKSYNC_HOME/bin:$PATH
  - zksync dummy-prover
  depends_on:
  - preparations-for-integration-simple

- name: integration-simple
  image: matterlabs/ci
  commands:
  - export ZKSYNC_HOME=`pwd`
  - export PATH=$ZKSYNC_HOME/bin:$PATH
  - sleep 15
  - zksync integration-simple
  - zksync integration-full-exit
  depends_on:
  - start-server-detached
  - start-prover-detached

services:
- name: geth
  image: matterlabs/geth:latest

- name: postgres
  image: postgres:10.4

volumes:
- name: cache
  host:
    path: /drone-cache

trigger:
  event:
  - pull_request

---
kind: pipeline
type: docker
name: update-stage

platform:
  os: linux
  arch: amd64

clone:
  depth: 10

steps:
- name: restore-cache
  image: drillster/drone-volume-cache
  settings:
    mount:
    - ./target/rust-ci-cache
    - ./keys
    restore: true
  volumes:
  - name: cache
    path: /cache

- name: init
  image: matterlabs/ci
  commands:
  - git checkout ${DRONE_COMMIT_SHA}
  - export ZKSYNC_HOME=`pwd`
  - export PATH=$ZKSYNC_HOME/bin:$PATH
  - echo -n $STAGE_ENV_BASE64| base64 --decode > $ZKSYNC_HOME/etc/env/stage.env
  - zksync env stage
  - zksync yarn
  - zksync gen-keys-if-not-present
  - zksync build-contracts
  environment:
    STAGE_ENV_BASE64:
      from_secret: stage_env_base64
  depends_on:
  - restore-cache

- name: client-and-explorer-build
  image: matterlabs/ci
  commands:
  - export ZKSYNC_HOME=`pwd`
  - export PATH=$ZKSYNC_HOME/bin:$PATH
  - zksync env stage
  - zksync yarn
  - zksync dist-client > /dev/null
  - zksync dist-explorer > /dev/null
  depends_on:
  - init

- name: nginx-image-publish
  image: docker
  commands:
  - docker login -u $USERNAME -p $PASSWORD
  - docker build -t $REPO:${DRONE_COMMIT_SHA:0:8} -f $DOCKERFILE .
  - docker push $REPO:${DRONE_COMMIT_SHA:0:8}
  environment:
    DOCKERFILE: ./docker/nginx/Dockerfile
    PASSWORD:
      from_secret: docker_password
    REPO: matterlabs/nginx
    USERNAME:
      from_secret: docker_username
  volumes:
  - name: docker-sock
    path: /var/run/docker.sock
  depends_on:
  - client-and-explorer-build

- name: build-rust
  image: ekidd/rust-musl-builder
  commands:
  - export ZKSYNC_HOME=`pwd`
  - export PATH=$ZKSYNC_HOME/bin:$PATH
  - zksync env stage
  - sudo chown -R rust:rust /home/rust/.cargo/git /home/rust/.cargo/registry
  - sudo chown -R rust:rust ./target
  - f cargo build --release
  volumes:
  - name: cargo-git-musl
    path: /home/rust/.cargo/git
  - name: cargo-registry-musl
    path: /home/rust/.cargo/registry
  depends_on:
  - init

- name: server-supervisor-image-publish
  image: docker
  commands:
  - docker login -u $USERNAME -p $PASSWORD
  - docker build -t $REPO:${DRONE_COMMIT_SHA:0:8} -f $DOCKERFILE .
  - docker push $REPO:${DRONE_COMMIT_SHA:0:8}
  environment:
    DOCKERFILE: ./docker/server_supervisor/Dockerfile
    PASSWORD:
      from_secret: docker_password
    REPO: matterlabs/server_supervisor
    USERNAME:
      from_secret: docker_username
  volumes:
  - name: docker-sock
    path: /var/run/docker.sock
  depends_on:
  - build-rust

- name: server-image-publish
  image: docker
  commands:
  - docker login -u $USERNAME -p $PASSWORD
  - docker build -t $REPO:${DRONE_COMMIT_SHA:0:8} -f $DOCKERFILE .
  - docker push $REPO:${DRONE_COMMIT_SHA:0:8}
  environment:
    DOCKERFILE: ./docker/server/Dockerfile
    PASSWORD:
      from_secret: docker_password
    REPO: matterlabs/server
    USERNAME:
      from_secret: docker_username
  volumes:
  - name: docker-sock
    path: /var/run/docker.sock
  depends_on:
  - build-rust

- name: prover-image-publish
  image: docker
  commands:
  - docker login -u $USERNAME -p $PASSWORD
  - docker build -t $REPO:${DRONE_COMMIT_SHA:0:8} -f $DOCKERFILE .
  - docker push $REPO:${DRONE_COMMIT_SHA:0:8}
  environment:
    DOCKERFILE: ./docker/prover/Dockerfile
    PASSWORD:
      from_secret: docker_password
    REPO: matterlabs/prover
    USERNAME:
      from_secret: docker_username
  volumes:
  - name: docker-sock
    path: /var/run/docker.sock
  depends_on:
  - build-rust

- name: stage-deploy
  image: matterlabs/ci
  commands:
  - export ZKSYNC_HOME=`pwd`
  - export PATH=$ZKSYNC_HOME/bin:$PATH
  - echo -n $KUBECONFIG_BASE64 | base64 --decode > `pwd`/kubeconfig.yaml
  - python3 $ZKSYNC_HOME/bin/replace-env-variable.py $ZKSYNC_HOME/etc/env/stage.env KUBECONFIG=`pwd`/kubeconfig.yaml
  - zksync db-migrate
  - zksync apply-kubeconfig
  - zksync restart
  environment:
    KUBECONFIG_BASE64:
      from_secret: stage_kubeconfig_base64
  depends_on:
  - nginx-image-publish
  - server-image-publish
  - prover-image-publish

volumes:
- name: cache
  host:
    path: /drone-cache
- name: docker-sock
  host:
    path: /var/run/docker.sock
- name: cargo-git-musl
  host:
    path: /tmp/cargo-git-musl
- name: cargo-registry-musl
  host:
    path: /tmp/cargo-registry-musl

trigger:
  event:
  - promote
  target:
  - stage

---
<<<<<<< HEAD
# This pipeline updates testnet rinkeby demo or ropsten demo
=======
>>>>>>> ac088944
kind: pipeline
type: docker
name: update-testnet

platform:
  os: linux
  arch: amd64

clone:
  depth: 1

steps:
- name: check out to commit
  image: matterlabs/ci
  commands:
  - git checkout ${DRONE_COMMIT_SHA}

- name: check-images-exist
  image: docker
<<<<<<< HEAD
  environment:
    USERNAME:
      from_secret: docker_username
    PASSWORD:
      from_secret: docker_password
=======
>>>>>>> ac088944
  commands:
  - docker login -u $USERNAME -p $PASSWORD
  - docker pull matterlabs/server:${DRONE_COMMIT_SHA:0:8}
  - docker pull matterlabs/prover:${DRONE_COMMIT_SHA:0:8}
  - docker pull matterlabs/nginx:${DRONE_COMMIT_SHA:0:8}
  environment:
    ENV_BASE64:
      from_secret: testnet_env_base64
    PASSWORD:
      from_secret: docker_password
    USERNAME:
      from_secret: docker_username
  volumes:
  - name: docker-sock
    path: /var/run/docker.sock

- name: testnet-deploy
  image: matterlabs/ci
<<<<<<< HEAD
  environment:
    ENV_BASE64:
      from_secret: ${ZKSYNC_ENV}_env_base64
    KUBECONFIG_BASE64:
      from_secret: ${ZKSYNC_ENV}_kubeconfig_base64
=======
>>>>>>> ac088944
  commands:
  - export ZKSYNC_HOME=`pwd`
  - export PATH=$ZKSYNC_HOME/bin:$PATH
  - echo -n $ENV_BASE64 | base64 --decode > $ZKSYNC_HOME/etc/env/${ZKSYNC_ENV}.env
  - zksync env ${ZKSYNC_ENV}
  - echo -n $KUBECONFIG_BASE64 | base64 --decode > `pwd`/kubeconfig.yaml
<<<<<<< HEAD
  - python3 $ZKSYNC_HOME/bin/replace-env-variable.py $ZKSYNC_HOME/etc/env/${ZKSYNC_ENV}z.env KUBECONFIG=`pwd`/kubeconfig.yaml
=======
  - python3 $ZKSYNC_HOME/bin/replace-env-variable.py $ZKSYNC_HOME/etc/env/testnet.env KUBECONFIG=`pwd`/kubeconfig.yaml
  - zksync db-migrate
>>>>>>> ac088944
  - zksync apply-kubeconfig
  - zksync restart
  environment:
    ENV_BASE64:
      from_secret: testnet_env_base64
    KUBECONFIG_BASE64:
      from_secret: testnet_kubeconfig_base64

volumes:
- name: docker-sock
  host:
    path: /var/run/docker.sock

trigger:
  event:
  - promote
  target:
  - testnet

...<|MERGE_RESOLUTION|>--- conflicted
+++ resolved
@@ -425,10 +425,6 @@
   - stage
 
 ---
-<<<<<<< HEAD
-# This pipeline updates testnet rinkeby demo or ropsten demo
-=======
->>>>>>> ac088944
 kind: pipeline
 type: docker
 name: update-testnet
@@ -448,14 +444,6 @@
 
 - name: check-images-exist
   image: docker
-<<<<<<< HEAD
-  environment:
-    USERNAME:
-      from_secret: docker_username
-    PASSWORD:
-      from_secret: docker_password
-=======
->>>>>>> ac088944
   commands:
   - docker login -u $USERNAME -p $PASSWORD
   - docker pull matterlabs/server:${DRONE_COMMIT_SHA:0:8}
@@ -463,7 +451,7 @@
   - docker pull matterlabs/nginx:${DRONE_COMMIT_SHA:0:8}
   environment:
     ENV_BASE64:
-      from_secret: testnet_env_base64
+      from_secret: ${ZKSYNC_ENV}_env_base64
     PASSWORD:
       from_secret: docker_password
     USERNAME:
@@ -474,33 +462,21 @@
 
 - name: testnet-deploy
   image: matterlabs/ci
-<<<<<<< HEAD
+  commands:
+  - export ZKSYNC_HOME=`pwd`
+  - export PATH=$ZKSYNC_HOME/bin:$PATH
+  - echo -n $ENV_BASE64 | base64 --decode > $ZKSYNC_HOME/etc/env/${ZKSYNC_ENV}.env
+  - zksync env ${ZKSYNC_ENV}
+  - echo -n $KUBECONFIG_BASE64 | base64 --decode > `pwd`/kubeconfig.yaml
+  - python3 $ZKSYNC_HOME/bin/replace-env-variable.py $ZKSYNC_HOME/etc/env/${ZKSYNC_ENV}.env KUBECONFIG=`pwd`/kubeconfig.yaml
+  - zksync db-migrate
+  - zksync apply-kubeconfig
+  - zksync restart
   environment:
     ENV_BASE64:
       from_secret: ${ZKSYNC_ENV}_env_base64
     KUBECONFIG_BASE64:
       from_secret: ${ZKSYNC_ENV}_kubeconfig_base64
-=======
->>>>>>> ac088944
-  commands:
-  - export ZKSYNC_HOME=`pwd`
-  - export PATH=$ZKSYNC_HOME/bin:$PATH
-  - echo -n $ENV_BASE64 | base64 --decode > $ZKSYNC_HOME/etc/env/${ZKSYNC_ENV}.env
-  - zksync env ${ZKSYNC_ENV}
-  - echo -n $KUBECONFIG_BASE64 | base64 --decode > `pwd`/kubeconfig.yaml
-<<<<<<< HEAD
-  - python3 $ZKSYNC_HOME/bin/replace-env-variable.py $ZKSYNC_HOME/etc/env/${ZKSYNC_ENV}z.env KUBECONFIG=`pwd`/kubeconfig.yaml
-=======
-  - python3 $ZKSYNC_HOME/bin/replace-env-variable.py $ZKSYNC_HOME/etc/env/testnet.env KUBECONFIG=`pwd`/kubeconfig.yaml
-  - zksync db-migrate
->>>>>>> ac088944
-  - zksync apply-kubeconfig
-  - zksync restart
-  environment:
-    ENV_BASE64:
-      from_secret: testnet_env_base64
-    KUBECONFIG_BASE64:
-      from_secret: testnet_kubeconfig_base64
 
 volumes:
 - name: docker-sock
